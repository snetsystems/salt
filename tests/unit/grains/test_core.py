# -*- coding: utf-8 -*-
'''
    :codeauthor: :email:`Erik Johnson <erik@saltstack.com>`
'''

# Import Python libs
from __future__ import absolute_import, print_function, unicode_literals
import logging
import os

# Import Salt Testing Libs
from tests.support.mixins import LoaderModuleMockMixin
from tests.support.unit import TestCase, skipIf
from tests.support.mock import (
    MagicMock,
    patch,
    mock_open,
    NO_MOCK,
    NO_MOCK_REASON
)

# Import Salt Libs
import salt.utils.platform
import salt.grains.core as core

# Import 3rd-party libs
from salt.ext import six
if six.PY3:
    import ipaddress
else:
<<<<<<< HEAD
    import salt.ext.ipaddress as ipaddress
=======
    from salt.ext import ipaddress
>>>>>>> 2340f0b4

log = logging.getLogger(__name__)

# Globals
<<<<<<< HEAD
IPv4Address = ipaddress.IPv4Address
IPv6Address = ipaddress.IPv6Address
=======
>>>>>>> 2340f0b4
IP4_LOCAL = '127.0.0.1'
IP4_ADD1 = '10.0.0.1'
IP4_ADD2 = '10.0.0.2'
IP6_LOCAL = '::1'
IP6_ADD1 = '2001:4860:4860::8844'
IP6_ADD2 = '2001:4860:4860::8888'


@skipIf(NO_MOCK, NO_MOCK_REASON)
class CoreGrainsTestCase(TestCase, LoaderModuleMockMixin):
    '''
    Test cases for core grains
    '''
    def setup_loader_modules(self):
        return {core: {}}

    @skipIf(not salt.utils.platform.is_linux(), 'System is not Linux')
    def test_gnu_slash_linux_in_os_name(self):
        '''
        Test to return a list of all enabled services
        '''
        _path_exists_map = {
            '/proc/1/cmdline': False
        }
        _path_isfile_map = {}
        _cmd_run_map = {
            'dpkg --print-architecture': 'amd64'
        }

        path_exists_mock = MagicMock(side_effect=lambda x: _path_exists_map[x])
        path_isfile_mock = MagicMock(
            side_effect=lambda x: _path_isfile_map.get(x, False)
        )
        cmd_run_mock = MagicMock(
            side_effect=lambda x: _cmd_run_map[x]
        )
        empty_mock = MagicMock(return_value={})

        orig_import = __import__
        if six.PY2:
            built_in = '__builtin__'
        else:
            built_in = 'builtins'

        def _import_mock(name, *args):
            if name == 'lsb_release':
                raise ImportError('No module named lsb_release')
            return orig_import(name, *args)

        # Skip the first if statement
        with patch.object(salt.utils.platform, 'is_proxy',
                          MagicMock(return_value=False)):
            # Skip the selinux/systemd stuff (not pertinent)
            with patch.object(core, '_linux_bin_exists',
                              MagicMock(return_value=False)):
                # Skip the init grain compilation (not pertinent)
                with patch.object(os.path, 'exists', path_exists_mock):
                    # Ensure that lsb_release fails to import
                    with patch('{0}.__import__'.format(built_in),
                               side_effect=_import_mock):
                        # Skip all the /etc/*-release stuff (not pertinent)
                        with patch.object(os.path, 'isfile', path_isfile_mock):
                            # Mock linux_distribution to give us the OS name
                            # that we want.
                            distro_mock = MagicMock(
                                return_value=('Debian GNU/Linux', '8.3', '')
                            )
                            with patch.object(
                                    core,
                                    'linux_distribution',
                                    distro_mock):
                                # Make a bunch of functions return empty dicts,
                                # we don't care about these grains for the
                                # purposes of this test.
                                with patch.object(
                                        core,
                                        '_linux_cpudata',
                                        empty_mock):
                                    with patch.object(
                                            core,
                                            '_linux_gpu_data',
                                            empty_mock):
                                        with patch.object(
                                                core,
                                                '_memdata',
                                                empty_mock):
                                            with patch.object(
                                                    core,
                                                    '_hw_data',
                                                    empty_mock):
                                                with patch.object(
                                                        core,
                                                        '_virtual',
                                                        empty_mock):
                                                    with patch.object(
                                                            core,
                                                            '_ps',
                                                            empty_mock):
                                                        # Mock the osarch
                                                        with patch.dict(
                                                                core.__salt__,
                                                                {'cmd.run': cmd_run_mock}):
                                                            os_grains = core.os_data()

        self.assertEqual(os_grains.get('os_family'), 'Debian')

    @skipIf(not salt.utils.platform.is_linux(), 'System is not Linux')
    def test_suse_os_from_cpe_data(self):
        '''
        Test if 'os' grain is parsed from CPE_NAME of /etc/os-release
        '''
        _path_exists_map = {
            '/proc/1/cmdline': False
        }
        _path_isfile_map = {
            '/etc/os-release': True,
        }
        _os_release_map = {
            'NAME': 'SLES',
            'VERSION': '12-SP1',
            'VERSION_ID': '12.1',
            'PRETTY_NAME': 'SUSE Linux Enterprise Server 12 SP1',
            'ID': 'sles',
            'ANSI_COLOR': '0;32',
            'CPE_NAME': 'cpe:/o:suse:sles:12:sp1'
        }

        path_exists_mock = MagicMock(side_effect=lambda x: _path_exists_map[x])
        path_isfile_mock = MagicMock(
            side_effect=lambda x: _path_isfile_map.get(x, False)
        )
        empty_mock = MagicMock(return_value={})
        osarch_mock = MagicMock(return_value="amd64")
        os_release_mock = MagicMock(return_value=_os_release_map)

        orig_import = __import__
        if six.PY2:
            built_in = '__builtin__'
        else:
            built_in = 'builtins'

        def _import_mock(name, *args):
            if name == 'lsb_release':
                raise ImportError('No module named lsb_release')
            return orig_import(name, *args)

        # Skip the first if statement
        with patch.object(salt.utils.platform, 'is_proxy',
                          MagicMock(return_value=False)):
            # Skip the selinux/systemd stuff (not pertinent)
            with patch.object(core, '_linux_bin_exists',
                              MagicMock(return_value=False)):
                # Skip the init grain compilation (not pertinent)
                with patch.object(os.path, 'exists', path_exists_mock):
                    # Ensure that lsb_release fails to import
                    with patch('{0}.__import__'.format(built_in),
                               side_effect=_import_mock):
                        # Skip all the /etc/*-release stuff (not pertinent)
                        with patch.object(os.path, 'isfile', path_isfile_mock):
                            with patch.object(core, '_parse_os_release', os_release_mock):
                                # Mock linux_distribution to give us the OS
                                # name that we want.
                                distro_mock = MagicMock(
                                    return_value=('SUSE Linux Enterprise Server ', '12', 'x86_64')
                                )
                                with patch.object(core, 'linux_distribution', distro_mock):
                                    with patch.object(core, '_linux_gpu_data', empty_mock):
                                        with patch.object(core, '_hw_data', empty_mock):
                                            with patch.object(core, '_linux_cpudata', empty_mock):
                                                with patch.object(core, '_virtual', empty_mock):
                                                    # Mock the osarch
                                                    with patch.dict(core.__salt__, {'cmd.run': osarch_mock}):
                                                        os_grains = core.os_data()

        self.assertEqual(os_grains.get('os_family'), 'Suse')
        self.assertEqual(os_grains.get('os'), 'SUSE')

    def _run_suse_os_grains_tests(self, os_release_map):
        path_isfile_mock = MagicMock(side_effect=lambda x: x in os_release_map['files'])
        empty_mock = MagicMock(return_value={})
        osarch_mock = MagicMock(return_value="amd64")
        os_release_mock = MagicMock(return_value=os_release_map.get('os_release_file'))

        orig_import = __import__
        if six.PY2:
            built_in = '__builtin__'
        else:
            built_in = 'builtins'

        def _import_mock(name, *args):
            if name == 'lsb_release':
                raise ImportError('No module named lsb_release')
            return orig_import(name, *args)

        # Skip the first if statement
        with patch.object(salt.utils.platform, 'is_proxy',
                          MagicMock(return_value=False)):
            # Skip the selinux/systemd stuff (not pertinent)
            with patch.object(core, '_linux_bin_exists',
                              MagicMock(return_value=False)):
                # Skip the init grain compilation (not pertinent)
                with patch.object(os.path, 'exists', path_isfile_mock):
                    # Ensure that lsb_release fails to import
                    with patch('{0}.__import__'.format(built_in),
                               side_effect=_import_mock):
                        # Skip all the /etc/*-release stuff (not pertinent)
                        with patch.object(os.path, 'isfile', path_isfile_mock):
                            with patch.object(core, '_parse_os_release', os_release_mock):
                                # Mock linux_distribution to give us the OS
                                # name that we want.
                                distro_mock = MagicMock(
                                    return_value=('SUSE test', 'version', 'arch')
                                )
                                with patch('salt.utils.files.fopen', mock_open()) as suse_release_file:
                                    suse_release_file.return_value.__iter__.return_value = os_release_map.get('suse_release_file', '').splitlines()
                                    with patch.object(core, 'linux_distribution', distro_mock):
                                        with patch.object(core, '_linux_gpu_data', empty_mock):
                                            with patch.object(core, '_linux_cpudata', empty_mock):
                                                with patch.object(core, '_virtual', empty_mock):
                                                    # Mock the osarch
                                                    with patch.dict(core.__salt__, {'cmd.run': osarch_mock}):
                                                        os_grains = core.os_data()

        self.assertEqual(os_grains.get('os'), 'SUSE')
        self.assertEqual(os_grains.get('os_family'), 'Suse')
        self.assertEqual(os_grains.get('osfullname'), os_release_map['osfullname'])
        self.assertEqual(os_grains.get('oscodename'), os_release_map['oscodename'])
        self.assertEqual(os_grains.get('osrelease'), os_release_map['osrelease'])
        self.assertListEqual(list(os_grains.get('osrelease_info')), os_release_map['osrelease_info'])
        self.assertEqual(os_grains.get('osmajorrelease'), os_release_map['osmajorrelease'])

    @skipIf(not salt.utils.platform.is_linux(), 'System is not Linux')
    def test_suse_os_grains_sles11sp3(self):
        '''
        Test if OS grains are parsed correctly in SLES 11 SP3
        '''
        _os_release_map = {
            'suse_release_file': '''SUSE Linux Enterprise Server 11 (x86_64)
VERSION = 11
PATCHLEVEL = 3
''',
            'oscodename': 'SUSE Linux Enterprise Server 11 SP3',
            'osfullname': "SLES",
            'osrelease': '11.3',
            'osrelease_info': [11, 3],
            'osmajorrelease': 11,
            'files': ["/etc/SuSE-release"],
        }
        self._run_suse_os_grains_tests(_os_release_map)

    @skipIf(not salt.utils.platform.is_linux(), 'System is not Linux')
    def test_suse_os_grains_sles11sp4(self):
        '''
        Test if OS grains are parsed correctly in SLES 11 SP4
        '''
        _os_release_map = {
            'os_release_file': {
                'NAME': 'SLES',
                'VERSION': '11.4',
                'VERSION_ID': '11.4',
                'PRETTY_NAME': 'SUSE Linux Enterprise Server 11 SP4',
                'ID': 'sles',
                'ANSI_COLOR': '0;32',
                'CPE_NAME': 'cpe:/o:suse:sles:11:4'
            },
            'oscodename': 'SUSE Linux Enterprise Server 11 SP4',
            'osfullname': "SLES",
            'osrelease': '11.4',
            'osrelease_info': [11, 4],
            'osmajorrelease': 11,
            'files': ["/etc/os-release"],
        }
        self._run_suse_os_grains_tests(_os_release_map)

    @skipIf(not salt.utils.platform.is_linux(), 'System is not Linux')
    def test_suse_os_grains_sles12(self):
        '''
        Test if OS grains are parsed correctly in SLES 12
        '''
        _os_release_map = {
            'os_release_file': {
                'NAME': 'SLES',
                'VERSION': '12',
                'VERSION_ID': '12',
                'PRETTY_NAME': 'SUSE Linux Enterprise Server 12',
                'ID': 'sles',
                'ANSI_COLOR': '0;32',
                'CPE_NAME': 'cpe:/o:suse:sles:12'
            },
            'oscodename': 'SUSE Linux Enterprise Server 12',
            'osfullname': "SLES",
            'osrelease': '12',
            'osrelease_info': [12],
            'osmajorrelease': 12,
            'files': ["/etc/os-release"],
        }
        self._run_suse_os_grains_tests(_os_release_map)

    @skipIf(not salt.utils.platform.is_linux(), 'System is not Linux')
    def test_suse_os_grains_sles12sp1(self):
        '''
        Test if OS grains are parsed correctly in SLES 12 SP1
        '''
        _os_release_map = {
            'os_release_file': {
                'NAME': 'SLES',
                'VERSION': '12-SP1',
                'VERSION_ID': '12.1',
                'PRETTY_NAME': 'SUSE Linux Enterprise Server 12 SP1',
                'ID': 'sles',
                'ANSI_COLOR': '0;32',
                'CPE_NAME': 'cpe:/o:suse:sles:12:sp1'
            },
            'oscodename': 'SUSE Linux Enterprise Server 12 SP1',
            'osfullname': "SLES",
            'osrelease': '12.1',
            'osrelease_info': [12, 1],
            'osmajorrelease': 12,
            'files': ["/etc/os-release"],
        }
        self._run_suse_os_grains_tests(_os_release_map)

    @skipIf(not salt.utils.platform.is_linux(), 'System is not Linux')
    def test_suse_os_grains_opensuse_leap_42_1(self):
        '''
        Test if OS grains are parsed correctly in openSUSE Leap 42.1
        '''
        _os_release_map = {
            'os_release_file': {
                'NAME': 'openSUSE Leap',
                'VERSION': '42.1',
                'VERSION_ID': '42.1',
                'PRETTY_NAME': 'openSUSE Leap 42.1 (x86_64)',
                'ID': 'opensuse',
                'ANSI_COLOR': '0;32',
                'CPE_NAME': 'cpe:/o:opensuse:opensuse:42.1'
            },
            'oscodename': 'openSUSE Leap 42.1 (x86_64)',
            'osfullname': "Leap",
            'osrelease': '42.1',
            'osrelease_info': [42, 1],
            'osmajorrelease': 42,
            'files': ["/etc/os-release"],
        }
        self._run_suse_os_grains_tests(_os_release_map)

    @skipIf(not salt.utils.platform.is_linux(), 'System is not Linux')
    def test_suse_os_grains_tumbleweed(self):
        '''
        Test if OS grains are parsed correctly in openSUSE Tumbleweed
        '''
        _os_release_map = {
            'os_release_file': {
                'NAME': 'openSUSE',
                'VERSION': 'Tumbleweed',
                'VERSION_ID': '20160504',
                'PRETTY_NAME': 'openSUSE Tumbleweed (20160504) (x86_64)',
                'ID': 'opensuse',
                'ANSI_COLOR': '0;32',
                'CPE_NAME': 'cpe:/o:opensuse:opensuse:20160504'
            },
            'oscodename': 'openSUSE Tumbleweed (20160504) (x86_64)',
            'osfullname': "Tumbleweed",
            'osrelease': '20160504',
            'osrelease_info': [20160504],
            'osmajorrelease': 20160504,
            'files': ["/etc/os-release"],
        }
        self._run_suse_os_grains_tests(_os_release_map)

    @skipIf(not salt.utils.platform.is_linux(), 'System is not Linux')
    def test_ubuntu_os_grains(self):
        '''
        Test if OS grains are parsed correctly in Ubuntu Xenial Xerus
        '''
        _os_release_map = {
            'os_release_file': {
                'NAME': 'Ubuntu',
                'VERSION': '16.04.1 LTS (Xenial Xerus)',
                'VERSION_ID': '16.04',
                'PRETTY_NAME': '',
                'ID': 'ubuntu',
            },
            'oscodename': 'xenial',
            'osfullname': 'Ubuntu',
            'osrelease': '16.04',
            'osrelease_info': [16, 4],
            'osmajorrelease': 16,
            'osfinger': 'Ubuntu-16.04',
        }
        self._run_ubuntu_os_grains_tests(_os_release_map)

    def _run_ubuntu_os_grains_tests(self, os_release_map):
        path_isfile_mock = MagicMock(side_effect=lambda x: x in ['/etc/os-release'])
        empty_mock = MagicMock(return_value={})
        osarch_mock = MagicMock(return_value="amd64")
        os_release_mock = MagicMock(return_value=os_release_map.get('os_release_file'))

        if six.PY2:
            built_in = '__builtin__'
        else:
            built_in = 'builtins'

        orig_import = __import__

        def _import_mock(name, *args):
            if name == 'lsb_release':
                raise ImportError('No module named lsb_release')
            return orig_import(name, *args)

        # Skip the first if statement
        with patch.object(salt.utils.platform, 'is_proxy',
                          MagicMock(return_value=False)):
            # Skip the selinux/systemd stuff (not pertinent)
            with patch.object(core, '_linux_bin_exists',
                              MagicMock(return_value=False)):
                # Skip the init grain compilation (not pertinent)
                with patch.object(os.path, 'exists', path_isfile_mock):
                    # Ensure that lsb_release fails to import
                    with patch('{0}.__import__'.format(built_in),
                               side_effect=_import_mock):
                        # Skip all the /etc/*-release stuff (not pertinent)
                        with patch.object(os.path, 'isfile', path_isfile_mock):
                            with patch.object(core, '_parse_os_release', os_release_mock):
                                # Mock linux_distribution to give us the OS
                                # name that we want.
                                distro_mock = MagicMock(return_value=('Ubuntu', '16.04', 'xenial'))
                                with patch('salt.utils.files.fopen', mock_open()) as suse_release_file:
                                    suse_release_file.return_value.__iter__.return_value = os_release_map.get(
                                        'suse_release_file', '').splitlines()
                                    with patch.object(core, 'linux_distribution', distro_mock):
                                        with patch.object(core, '_linux_gpu_data', empty_mock):
                                            with patch.object(core, '_linux_cpudata', empty_mock):
                                                with patch.object(core, '_virtual', empty_mock):
                                                    # Mock the osarch
                                                    with patch.dict(core.__salt__, {'cmd.run': osarch_mock}):
                                                        os_grains = core.os_data()

        self.assertEqual(os_grains.get('os'), 'Ubuntu')
        self.assertEqual(os_grains.get('os_family'), 'Debian')
        self.assertEqual(os_grains.get('osfullname'), os_release_map['osfullname'])
        self.assertEqual(os_grains.get('oscodename'), os_release_map['oscodename'])
        self.assertEqual(os_grains.get('osrelease'), os_release_map['osrelease'])
        self.assertListEqual(list(os_grains.get('osrelease_info')), os_release_map['osrelease_info'])
        self.assertEqual(os_grains.get('osmajorrelease'), os_release_map['osmajorrelease'])

    def test_windows_iscsi_iqn_grains(self):
        cmd_run_mock = MagicMock(
            return_value={'stdout': 'iSCSINodeName\niqn.1991-05.com.microsoft:simon-x1\n'}
        )

        with patch.object(salt.utils.platform, 'is_linux',
                          MagicMock(return_value=False)):
            with patch.object(salt.utils.platform, 'is_windows',
                              MagicMock(return_value=True)):
                with patch.dict(core.__salt__, {'run_all': cmd_run_mock}):
                    with patch.object(salt.utils.path, 'which',
                                      MagicMock(return_value=True)):
                        with patch.dict(core.__salt__, {'cmd.run_all': cmd_run_mock}):
                            _grains = core.iscsi_iqn()

        self.assertEqual(_grains.get('iscsi_iqn'),
                         ['iqn.1991-05.com.microsoft:simon-x1'])

    @skipIf(salt.utils.platform.is_windows(), 'System is Windows')
    def test_aix_iscsi_iqn_grains(self):
        cmd_run_mock = MagicMock(
            return_value='initiator_name iqn.localhost.hostid.7f000001'
        )

        with patch.object(salt.utils.platform, 'is_linux',
                          MagicMock(return_value=False)):
            with patch.object(salt.utils.platform, 'is_aix',
                              MagicMock(return_value=True)):
                with patch.dict(core.__salt__, {'cmd.run': cmd_run_mock}):
                    _grains = core.iscsi_iqn()

        self.assertEqual(_grains.get('iscsi_iqn'),
                         ['iqn.localhost.hostid.7f000001'])

    @skipIf(salt.utils.platform.is_darwin(), 'MacOSX iscsi grains not supported')
    @skipIf(salt.utils.platform.is_windows(), 'System is Windows')
    def test_linux_iscsi_iqn_grains(self):
        _iscsi_file = '## DO NOT EDIT OR REMOVE THIS FILE!\n' \
                      '## If you remove this file, the iSCSI daemon will not start.\n' \
                      '## If you change the InitiatorName, existing access control lists\n' \
                      '## may reject this initiator.  The InitiatorName must be unique\n' \
                      '## for each iSCSI initiator.  Do NOT duplicate iSCSI InitiatorNames.\n' \
                      'InitiatorName=iqn.1993-08.org.debian:01:d12f7aba36\n'

        with patch('os.path.isfile', MagicMock(return_value=True)):
            with patch('salt.utils.files.fopen', mock_open()) as iscsi_initiator_file:
                iscsi_initiator_file.return_value.__iter__.return_value = _iscsi_file.splitlines()
                _grains = core.iscsi_iqn()

        self.assertEqual(_grains.get('iscsi_iqn'),
                         ['iqn.1993-08.org.debian:01:d12f7aba36'])

    @skipIf(not salt.utils.platform.is_linux(), 'System is not Linux')
    def test_linux_memdata(self):
        '''
        Test memdata on Linux systems
        '''
        _path_exists_map = {
            '/proc/1/cmdline': False,
            '/proc/meminfo': True
        }
        _path_isfile_map = {
            '/proc/meminfo': True
        }
        _cmd_run_map = {
            'dpkg --print-architecture': 'amd64',
            'rpm --eval %{_host_cpu}': 'x86_64'
        }

        path_exists_mock = MagicMock(side_effect=lambda x: _path_exists_map[x])
        path_isfile_mock = MagicMock(
            side_effect=lambda x: _path_isfile_map.get(x, False)
        )
        cmd_run_mock = MagicMock(
            side_effect=lambda x: _cmd_run_map[x]
        )
        empty_mock = MagicMock(return_value={})

        _proc_meminfo_file = '''MemTotal:       16277028 kB
SwapTotal:       4789244 kB'''

        orig_import = __import__
        if six.PY2:
            built_in = '__builtin__'
        else:
            built_in = 'builtins'

        def _import_mock(name, *args):
            if name == 'lsb_release':
                raise ImportError('No module named lsb_release')
            return orig_import(name, *args)

        # Skip the first if statement
        with patch.object(salt.utils.platform, 'is_proxy',
                          MagicMock(return_value=False)):
            # Skip the selinux/systemd stuff (not pertinent)
            with patch.object(core, '_linux_bin_exists',
                              MagicMock(return_value=False)):
                # Skip the init grain compilation (not pertinent)
                with patch.object(os.path, 'exists', path_exists_mock):
                    # Ensure that lsb_release fails to import
                    with patch('{0}.__import__'.format(built_in),
                               side_effect=_import_mock):
                        # Skip all the /etc/*-release stuff (not pertinent)
                        with patch.object(os.path, 'isfile', path_isfile_mock):
                            # Make a bunch of functions return empty dicts,
                            # we don't care about these grains for the
                            # purposes of this test.
                            with patch.object(
                                    core,
                                    '_linux_cpudata',
                                    empty_mock):
                                with patch.object(
                                        core,
                                        '_linux_gpu_data',
                                        empty_mock):
                                    with patch('salt.utils.files.fopen', mock_open()) as _proc_meminfo:
                                        _proc_meminfo.return_value.__iter__.return_value = _proc_meminfo_file.splitlines()
                                        with patch.object(
                                                core,
                                                '_hw_data',
                                                empty_mock):
                                            with patch.object(
                                                    core,
                                                    '_virtual',
                                                    empty_mock):
                                                with patch.object(
                                                        core,
                                                        '_ps',
                                                        empty_mock):
                                                    # Mock the osarch
                                                    with patch.dict(
                                                            core.__salt__,
                                                            {'cmd.run': cmd_run_mock}):
                                                        os_grains = core.os_data()

        self.assertEqual(os_grains.get('mem_total'), 15895)
        self.assertEqual(os_grains.get('swap_total'), 4676)

    @skipIf(salt.utils.platform.is_windows(), 'System is Windows')
    def test_bsd_memdata(self):
        '''
        Test to memdata on *BSD systems
        '''
        _path_exists_map = {}
        _path_isfile_map = {}
        _cmd_run_map = {
            'freebsd-version -u': '10.3-RELEASE',
            '/sbin/sysctl -n hw.physmem': '2121781248',
            '/sbin/sysctl -n vm.swap_total': '419430400'
        }

        path_exists_mock = MagicMock(side_effect=lambda x: _path_exists_map[x])
        path_isfile_mock = MagicMock(
            side_effect=lambda x: _path_isfile_map.get(x, False)
        )
        cmd_run_mock = MagicMock(
            side_effect=lambda x: _cmd_run_map[x]
        )
        empty_mock = MagicMock(return_value={})

        mock_freebsd_uname = ('FreeBSD',
                              'freebsd10.3-hostname-8148',
                              '10.3-RELEASE',
                              'FreeBSD 10.3-RELEASE #0 r297264: Fri Mar 25 02:10:02 UTC 2016     root@releng1.nyi.freebsd.org:/usr/obj/usr/src/sys/GENERIC',
                              'amd64',
                              'amd64')

        with patch('platform.uname',
                   MagicMock(return_value=mock_freebsd_uname)):
            with patch.object(salt.utils.platform, 'is_linux',
                              MagicMock(return_value=False)):
                with patch.object(salt.utils.platform, 'is_freebsd',
                                  MagicMock(return_value=True)):
                    # Skip the first if statement
                    with patch.object(salt.utils.platform, 'is_proxy',
                                      MagicMock(return_value=False)):
                        # Skip the init grain compilation (not pertinent)
                        with patch.object(os.path, 'exists', path_exists_mock):
                            with patch('salt.utils.path.which') as mock:
                                mock.return_value = '/sbin/sysctl'
                                # Make a bunch of functions return empty dicts,
                                # we don't care about these grains for the
                                # purposes of this test.
                                with patch.object(
                                        core,
                                        '_bsd_cpudata',
                                        empty_mock):
                                    with patch.object(
                                            core,
                                            '_hw_data',
                                            empty_mock):
                                        with patch.object(
                                                core,
                                                '_virtual',
                                                empty_mock):
                                            with patch.object(
                                                    core,
                                                    '_ps',
                                                    empty_mock):
                                                # Mock the osarch
                                                with patch.dict(
                                                        core.__salt__,
                                                        {'cmd.run': cmd_run_mock}):
                                                    os_grains = core.os_data()

        self.assertEqual(os_grains.get('mem_total'), 2023)
        self.assertEqual(os_grains.get('swap_total'), 400)

    @skipIf(salt.utils.platform.is_windows(), 'System is Windows')
    def test_docker_virtual(self):
        '''
        Test if OS grains are parsed correctly in Ubuntu Xenial Xerus
        '''
        with patch.object(os.path, 'isdir', MagicMock(return_value=False)):
            with patch.object(os.path,
                              'isfile',
                              MagicMock(side_effect=lambda x: True if x == '/proc/1/cgroup' else False)):
                for cgroup_substr in (':/system.slice/docker', ':/docker/',
                                       ':/docker-ce/'):
                    cgroup_data = \
                        '10:memory{0}a_long_sha256sum'.format(cgroup_substr)
                    log.debug(
                        'Testing Docker cgroup substring \'%s\'', cgroup_substr)
                    with patch('salt.utils.files.fopen', mock_open(read_data=cgroup_data)):
                        self.assertEqual(
                            core._virtual({'kernel': 'Linux'}).get('virtual_subtype'),
                            'Docker'
                        )

    def _check_ipaddress(self, value, ip_v):
        '''
        check if ip address in a list is valid
        '''
        for val in value:
            assert isinstance(val, six.string_types)
            ip_method = 'is_ipv{0}'.format(ip_v)
            self.assertTrue(getattr(salt.utils.network, ip_method)(val))

    def _check_empty(self, key, value, empty):
        '''
        if empty is False and value does not exist assert error
        if empty is True and value exists assert error
        '''
        if not empty and not value:
            raise Exception("{0} is empty, expecting a value".format(key))
        elif empty and value:
            raise Exception("{0} is suppose to be empty. value: {1} \
                            exists".format(key, value))

    @skipIf(not salt.utils.platform.is_linux(), 'System is not Linux')
    def test_fqdn_return(self):
        '''
        test ip4 and ip6 return values
        '''
        net_ip4_mock = [IP4_LOCAL, IP4_ADD1, IP4_ADD2]
        net_ip6_mock = [IP6_LOCAL, IP6_ADD1, IP6_ADD2]

        self._run_fqdn_tests(net_ip4_mock, net_ip6_mock,
                             ip4_empty=False, ip6_empty=False)

    @skipIf(not salt.utils.platform.is_linux(), 'System is not Linux')
    def test_fqdn6_empty(self):
        '''
        test when ip6 is empty
        '''
        net_ip4_mock = [IP4_LOCAL, IP4_ADD1, IP4_ADD2]
        net_ip6_mock = []

        self._run_fqdn_tests(net_ip4_mock, net_ip6_mock,
                             ip4_empty=False)

    @skipIf(not salt.utils.platform.is_linux(), 'System is not Linux')
    def test_fqdn4_empty(self):
        '''
        test when ip4 is empty
        '''
        net_ip4_mock = []
        net_ip6_mock = [IP6_LOCAL, IP6_ADD1, IP6_ADD2]

        self._run_fqdn_tests(net_ip4_mock, net_ip6_mock,
                             ip6_empty=False)

    @skipIf(not salt.utils.platform.is_linux(), 'System is not Linux')
    def test_fqdn_all_empty(self):
        '''
        test when both ip4 and ip6 are empty
        '''
        net_ip4_mock = []
        net_ip6_mock = []

        self._run_fqdn_tests(net_ip4_mock, net_ip6_mock)

    def _run_fqdn_tests(self, net_ip4_mock, net_ip6_mock,
                        ip6_empty=True, ip4_empty=True):

        def _check_type(key, value, ip4_empty, ip6_empty):
            '''
            check type and other checks
            '''
            assert isinstance(value, list)

            if '4' in key:
                self._check_empty(key, value, ip4_empty)
                self._check_ipaddress(value, ip_v='4')
            elif '6' in key:
                self._check_empty(key, value, ip6_empty)
                self._check_ipaddress(value, ip_v='6')

        ip4_mock = [(2, 1, 6, '', (IP4_ADD1, 0)),
                    (2, 3, 0, '', (IP4_ADD2, 0))]
        ip6_mock = [(10, 1, 6, '', (IP6_ADD1, 0, 0, 0)),
                    (10, 3, 0, '', (IP6_ADD2, 0, 0, 0))]

        with patch.dict(core.__opts__, {'ipv6': False}):
            with patch.object(salt.utils.network, 'ip_addrs',
                             MagicMock(return_value=net_ip4_mock)):
                with patch.object(salt.utils.network, 'ip_addrs6',
                                 MagicMock(return_value=net_ip6_mock)):
                    with patch.object(core.socket, 'getaddrinfo', side_effect=[ip4_mock, ip6_mock]):
                        get_fqdn = core.ip_fqdn()
                        ret_keys = ['fqdn_ip4', 'fqdn_ip6', 'ipv4', 'ipv6']
                        for key in ret_keys:
                            value = get_fqdn[key]
                            _check_type(key, value, ip4_empty, ip6_empty)

    @skipIf(not salt.utils.platform.is_linux(), 'System is not Linux')
    def test_dns_return(self):
        '''
        test the return for a dns grain. test for issue:
        https://github.com/saltstack/salt/issues/41230
        '''
        resolv_mock = {'domain': '', 'sortlist': [], 'nameservers':
                   [ipaddress.IPv4Address(IP4_ADD1),
                    ipaddress.IPv6Address(IP6_ADD1)], 'ip4_nameservers':
                   [ipaddress.IPv4Address(IP4_ADD1)],
                   'search': ['test.saltstack.com'], 'ip6_nameservers':
                   [ipaddress.IPv6Address(IP6_ADD1)], 'options': []}
        ret = {'dns': {'domain': '', 'sortlist': [], 'nameservers':
                       [IP4_ADD1, IP6_ADD1], 'ip4_nameservers':
                       [IP4_ADD1], 'search': ['test.saltstack.com'],
                       'ip6_nameservers': [IP6_ADD1], 'options':
                       []}}
        self._run_dns_test(resolv_mock, ret)

    def _run_dns_test(self, resolv_mock, ret):
        with patch.object(salt.utils, 'is_windows',
                          MagicMock(return_value=False)):
            with patch.dict(core.__opts__, {'ipv6': False}):
                with patch.object(salt.utils.dns, 'parse_resolv',
                                  MagicMock(return_value=resolv_mock)):
                    get_dns = core.dns()
                    self.assertEqual(get_dns, ret)<|MERGE_RESOLUTION|>--- conflicted
+++ resolved
@@ -28,20 +28,13 @@
 if six.PY3:
     import ipaddress
 else:
-<<<<<<< HEAD
     import salt.ext.ipaddress as ipaddress
-=======
-    from salt.ext import ipaddress
->>>>>>> 2340f0b4
 
 log = logging.getLogger(__name__)
 
 # Globals
-<<<<<<< HEAD
 IPv4Address = ipaddress.IPv4Address
 IPv6Address = ipaddress.IPv6Address
-=======
->>>>>>> 2340f0b4
 IP4_LOCAL = '127.0.0.1'
 IP4_ADD1 = '10.0.0.1'
 IP4_ADD2 = '10.0.0.2'
