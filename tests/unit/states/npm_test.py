--- conflicted
+++ resolved
@@ -177,14 +177,7 @@
             pkg_ret.update({'comment': comt})
             self.assertDictEqual(npm.cache_cleaned(name), pkg_ret)
 
-<<<<<<< HEAD
-        mock_data = {
-            'npm.cache_list': mock_list,
-            'npm.cache_clean': mock_cache_clean_success
-        }
-=======
         mock_data = {'npm.cache_list': mock_list, 'npm.cache_clean': MagicMock()}
->>>>>>> 498dec2e
         with patch.dict(npm.__salt__, mock_data):
             non_cached_pkg = 'salt'
             comt = ('Package {0} is not in the cache'.format(non_cached_pkg))
@@ -214,16 +207,8 @@
                             'changes': {name: 'Removed'}})
                 self.assertDictEqual(npm.cache_cleaned(name), pkg_ret)
 
-<<<<<<< HEAD
-        mock_data = {
-            'npm.cache_list': mock_list,
-            'npm.cache_clean': mock_cache_clean_failure
-        }
-        with patch.dict(npm.__salt__, {'npm.cache_clean': False}):
-=======
         mock_data = {'npm.cache_list': mock_list, 'npm.cache_clean': MagicMock(return_value=False)}
         with patch.dict(npm.__salt__, mock_data):
->>>>>>> 498dec2e
             with patch.dict(npm.__opts__, {'test': False}):
                 comt = ('Error cleaning cached packages')
                 ret.update({'result': False, 'comment': comt})
