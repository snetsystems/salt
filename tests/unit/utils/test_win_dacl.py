# -*- coding: utf-8 -*-

# Import Python Libs
from __future__ import absolute_import, unicode_literals, print_function
import os
import tempfile

# Import Salt Testing Libs
from tests.support.helpers import destructiveTest, generate_random_name, patch
from tests.support.mixins import LoaderModuleMockMixin
from tests.support.mock import NO_MOCK, NO_MOCK_REASON
from tests.support.unit import TestCase, skipIf

# Import Salt Libs
import salt.utils.platform
import salt.utils.win_dacl as win_dacl
import salt.utils.win_reg as win_reg

try:
    import pywintypes
    import win32security
    HAS_WIN32 = True
except ImportError:
    HAS_WIN32 = False

FAKE_KEY = 'SOFTWARE\\{0}'.format(generate_random_name('SaltTesting-'))


@skipIf(NO_MOCK, NO_MOCK_REASON)
@skipIf(not HAS_WIN32, 'Requires pywin32')
@skipIf(not salt.utils.platform.is_windows(), 'System is not Windows')
class WinDaclTestCase(TestCase):
    '''
    Test cases for salt.utils.win_dacl in the registry
    '''
    def test_get_sid_string(self):
        '''
        Validate getting a pysid object from a name
        '''
        sid_obj = win_dacl.get_sid('Administrators')
        self.assertTrue(
            isinstance(sid_obj, pywintypes.SIDType))
        self.assertEqual(
            win32security.LookupAccountSid(None, sid_obj)[0],
            'Administrators')

    def test_get_sid_sid_string(self):
        '''
        Validate getting a pysid object from a SID string
        '''
        sid_obj = win_dacl.get_sid('S-1-5-32-544')
        self.assertTrue(isinstance(sid_obj, pywintypes.SIDType))
        self.assertEqual(win32security.LookupAccountSid(None, sid_obj)[0],
                         'Administrators')

    def test_get_sid_string_name(self):
        '''
        Validate getting a pysid object from a SID string
        '''
        sid_obj = win_dacl.get_sid('Administrators')
        self.assertTrue(isinstance(sid_obj, pywintypes.SIDType))
        self.assertEqual(win_dacl.get_sid_string(sid_obj), 'S-1-5-32-544')

    def test_get_sid_string_none(self):
        '''
        Validate getting a pysid object from None (NULL SID)
        '''
        sid_obj = win_dacl.get_sid(None)
        self.assertTrue(isinstance(sid_obj, pywintypes.SIDType))
        self.assertEqual(win_dacl.get_sid_string(sid_obj), 'S-1-0-0')

    def test_get_name(self):
        '''
        Get the name
        '''
        # Case
        self.assertEqual(win_dacl.get_name('adMiniStrAtorS'), 'Administrators')
        # SID String
        self.assertEqual(win_dacl.get_name('S-1-5-32-544'), 'Administrators')
        # SID Object
        sid_obj = win_dacl.get_sid('Administrators')
        self.assertTrue(isinstance(sid_obj, pywintypes.SIDType))
        self.assertEqual(win_dacl.get_name(sid_obj), 'Administrators')


@skipIf(NO_MOCK, NO_MOCK_REASON)
@skipIf(not HAS_WIN32, 'Requires pywin32')
@skipIf(not salt.utils.platform.is_windows(), 'System is not Windows')
class WinDaclRegTestCase(TestCase, LoaderModuleMockMixin):
    obj_name = 'HKLM\\' + FAKE_KEY
    obj_type = 'registry'
    '''
    Test cases for salt.utils.win_dacl in the registry
    '''
    def setup_loader_modules(self):
        return {win_dacl: {}}

    def setUp(self):
        self.assertTrue(win_reg.set_value(hive='HKLM',
                                          key=FAKE_KEY,
                                          vname='fake_name',
                                          vdata='fake_data'))

    def tearDown(self):
        win_reg.delete_key_recursive(hive='HKLM', key=FAKE_KEY)

    @destructiveTest
    def test_owner(self):
        '''
        Test the set_owner function
        Test the get_owner function
        '''
        self.assertTrue(win_dacl.set_owner(obj_name=self.obj_name,
                                           principal='Backup Operators',
                                           obj_type=self.obj_type))
        self.assertEqual(win_dacl.get_owner(obj_name=self.obj_name,
                                            obj_type=self.obj_type),
                         'Backup Operators')

    @destructiveTest
    def test_primary_group(self):
        '''
        Test the set_primary_group function
        Test the get_primary_group function
        '''
        self.assertTrue(win_dacl.set_primary_group(obj_name=self.obj_name,
                                                   principal='Backup Operators',
                                                   obj_type=self.obj_type))
        self.assertEqual(win_dacl.get_primary_group(obj_name=self.obj_name,
                                                    obj_type=self.obj_type),
                         'Backup Operators')

    @destructiveTest
    def test_set_permissions(self):
        '''
        Test the set_permissions function
        '''
        self.assertTrue(win_dacl.set_permissions(obj_name=self.obj_name,
                                                 principal='Backup Operators',
                                                 permissions='full_control',
                                                 access_mode='grant',
                                                 obj_type=self.obj_type,
                                                 reset_perms=False,
                                                 protected=None))
        expected = {
            'Not Inherited': {
                'Backup Operators': {
                    'grant': {
                        'applies to': 'This key and subkeys',
                        'permissions': 'Full Control'}}}}
        self.assertEqual(win_dacl.get_permissions(obj_name=self.obj_name,
                                                  principal='Backup Operators',
                                                  obj_type=self.obj_type),
                         expected)

    @destructiveTest
    def test_get_permissions(self):
        '''
        Test the get_permissions function
        '''
        self.assertTrue(win_dacl.set_permissions(obj_name=self.obj_name,
                                                 principal='Backup Operators',
                                                 permissions='full_control',
                                                 access_mode='grant',
                                                 obj_type=self.obj_type,
                                                 reset_perms=False,
                                                 protected=None))
        expected = {
            'Not Inherited': {
                'Backup Operators': {
                    'grant': {
                        'applies to': 'This key and subkeys',
                        'permissions': 'Full Control'}}}}
        self.assertEqual(win_dacl.get_permissions(obj_name=self.obj_name,
                                                  principal='Backup Operators',
                                                  obj_type=self.obj_type),
                         expected)

    @destructiveTest
    def test_has_permission(self):
        '''
        Test the has_permission function
        '''
        self.assertTrue(win_dacl.set_permissions(obj_name=self.obj_name,
                                                 principal='Backup Operators',
                                                 permissions='full_control',
                                                 access_mode='grant',
                                                 obj_type=self.obj_type,
                                                 reset_perms=False,
                                                 protected=None))
        # Test has_permission exact
        self.assertTrue(win_dacl.has_permission(obj_name=self.obj_name,
                                                principal='Backup Operators',
                                                permission='full_control',
                                                access_mode='grant',
                                                obj_type=self.obj_type,
                                                exact=True))
        # Test has_permission contains
        self.assertTrue(win_dacl.has_permission(obj_name=self.obj_name,
                                                principal='Backup Operators',
                                                permission='read',
                                                access_mode='grant',
                                                obj_type=self.obj_type,
                                                exact=False))

    @destructiveTest
    def test_rm_permissions(self):
        '''
        Test the rm_permissions function
        '''
        self.assertTrue(win_dacl.set_permissions(obj_name=self.obj_name,
                                                 principal='Backup Operators',
                                                 permissions='full_control',
                                                 access_mode='grant',
                                                 obj_type=self.obj_type,
                                                 reset_perms=False,
                                                 protected=None))
        self.assertTrue(win_dacl.rm_permissions(obj_name=self.obj_name,
                                                principal='Backup Operators',
                                                obj_type=self.obj_type))
        self.assertEqual(win_dacl.get_permissions(obj_name=self.obj_name,
                                                  principal='Backup Operators',
                                                  obj_type=self.obj_type),
                         {})

    @destructiveTest
    def test_inheritance(self):
        '''
        Test the set_inheritance function
        Test the get_inheritance function
        '''
        self.assertTrue(win_dacl.set_inheritance(obj_name=self.obj_name,
                                                 enabled=True,
                                                 obj_type=self.obj_type,
                                                 clear=False))
        self.assertTrue(win_dacl.get_inheritance(obj_name=self.obj_name,
                                                 obj_type=self.obj_type))
        self.assertTrue(win_dacl.set_inheritance(obj_name=self.obj_name,
                                                 enabled=False,
                                                 obj_type=self.obj_type,
                                                 clear=False))
        self.assertFalse(win_dacl.get_inheritance(obj_name=self.obj_name,
                                                  obj_type=self.obj_type))

    @destructiveTest
    def test_check_perms(self):
        '''
        Test the check_perms function
        '''
        with patch.dict(win_dacl.__opts__, {"test": False}):
            result = win_dacl.check_perms(
                obj_name=self.obj_name,
                obj_type=self.obj_type,
                ret={},
                owner='Users',
                grant_perms={'Backup Operators': {'perms': 'read'}},
                deny_perms={'Backup Operators': {'perms': ['delete']},
                            'NETWORK SERVICE': {'perms': ['delete',
                                                          'set_value',
                                                          'write_dac',
                                                          'write_owner']}},
                inheritance=True,
                reset=False)

        expected = {'changes': {'owner': 'Users',
                                'perms': {'Backup Operators': {'grant': 'read',
                                                               'deny': ['delete']},
                                          'NETWORK SERVICE': {'deny': ['delete',
                                                                       'set_value',
                                                                       'write_dac',
                                                                       'write_owner']}}},
                    'comment': '',
                    'name': self.obj_name,
                    'result': True}
        self.assertDictEqual(result, expected)

        expected = {
            'Not Inherited': {
                'Backup Operators': {
                    'grant': {
                        'applies to': 'This key and subkeys',
                        'permissions': 'Read'},
                    'deny': {
                        'applies to': 'This key and subkeys',
                        'permissions': ['Delete']}}}}
        self.assertDictEqual(
            win_dacl.get_permissions(
                obj_name=self.obj_name,
                principal='Backup Operators',
                obj_type=self.obj_type),
            expected)

        expected = {
            'Not Inherited': {
                'NETWORK SERVICE': {
                    'deny': {
                        'applies to': 'This key and subkeys',
                        'permissions': ['Set Value',
                                        'Delete',
                                        'Write Owner',
                                        'Write DAC']}}}}
        self.assertDictEqual(
            win_dacl.get_permissions(
                obj_name=self.obj_name,
                principal='NETWORK SERVICE',
                obj_type=self.obj_type),
            expected)

        self.assertEqual(
            win_dacl.get_owner(
                obj_name=self.obj_name,
                obj_type=self.obj_type),
            'Users')

    @destructiveTest
    def test_check_perms_test_true(self):
        '''
        Test the check_perms function
        '''
        with patch.dict(win_dacl.__opts__, {'test': True}):
            result = win_dacl.check_perms(
                obj_name=self.obj_name,
                obj_type=self.obj_type,
                ret=None,
                owner='Users',
                grant_perms={'Backup Operators': {'perms': 'read'}},
                deny_perms={'NETWORK SERVICE': {'perms': ['delete',
                                                          'set_value',
                                                          'write_dac',
                                                          'write_owner']},
                            'Backup Operators': {'perms': ['delete']}},
                inheritance=True,
                reset=False)

        expected = {
<<<<<<< HEAD
            'comment': '',
            'name': self.obj_name,
            'changes': {'owner': 'Users',
                        'perms': {'Backup Operators': {'grant': 'read',
                                                       'deny': ['delete']},
                                  'NETWORK SERVICE': {'deny': ['delete',
                                                               'set_value',
                                                               'write_dac',
                                                               'write_owner']}}},
=======
            'changes': {'owner': 'Users',
                        'perms': {'Backup Operators': {'grant': 'read',
                                                       'deny': ['delete']},
                                  'NETWORK SERVICE': {'deny': ['delete',
                                                               'set_value',
                                                               'write_dac',
                                                               'write_owner']}}},
            'comment': '',
            'name': self.obj_name,
>>>>>>> 16b51a22
            'result': None}
        self.assertDictEqual(result, expected)

        self.assertNotEqual(
            win_dacl.get_owner(
                obj_name=self.obj_name,
                obj_type=self.obj_type),
            'Users')

        self.assertEqual(
            win_dacl.get_permissions(
                obj_name=self.obj_name,
                principal='Backup Operators',
                obj_type=self.obj_type),
            {})

    def test_set_perms(self):
        '''
        Test the set_perms function
        '''
        result = win_dacl.set_perms(
            obj_name=self.obj_name,
            obj_type=self.obj_type,
            grant_perms={'Backup Operators': {'perms': 'read'}},
            deny_perms={'NETWORK SERVICE': {'perms': ['delete',
                                                      'set_value',
                                                      'write_dac',
                                                      'write_owner']}},
            inheritance=True,
            reset=False)

        expected = {
            'deny': {'NETWORK SERVICE': {'perms': ['delete',
                                                   'set_value',
                                                   'write_dac',
                                                   'write_owner']}},
            'grant': {'Backup Operators': {'perms': 'read'}}}

        self.assertDictEqual(result, expected)


@skipIf(NO_MOCK, NO_MOCK_REASON)
@skipIf(not HAS_WIN32, 'Requires pywin32')
@skipIf(not salt.utils.platform.is_windows(), 'System is not Windows')
class WinDaclFileTestCase(TestCase, LoaderModuleMockMixin):
    obj_name = ''
    obj_type = 'file'
    '''
    Test cases for salt.utils.win_dacl in the file system
    '''
    def setup_loader_modules(self):
        return {win_dacl: {}}

    def setUp(self):
        config_file_fd, self.obj_name = tempfile.mkstemp(prefix='SaltTesting-',
                                                         suffix='txt')
        os.close(config_file_fd)

    def tearDown(self):
        os.remove(self.obj_name)

    @destructiveTest
    def test_owner(self):
        '''
        Test the set_owner function
        Test the get_owner function
        '''
        self.assertTrue(win_dacl.set_owner(obj_name=self.obj_name,
                                           principal='Backup Operators',
                                           obj_type=self.obj_type))
        self.assertEqual(win_dacl.get_owner(obj_name=self.obj_name,
                                            obj_type=self.obj_type),
                         'Backup Operators')

    @destructiveTest
    def test_primary_group(self):
        '''
        Test the set_primary_group function
        Test the get_primary_group function
        '''
        self.assertTrue(win_dacl.set_primary_group(obj_name=self.obj_name,
                                                   principal='Backup Operators',
                                                   obj_type=self.obj_type))
        self.assertEqual(win_dacl.get_primary_group(obj_name=self.obj_name,
                                                    obj_type=self.obj_type),
                         'Backup Operators')

    @destructiveTest
    def test_set_permissions(self):
        '''
        Test the set_permissions function
        '''
        self.assertTrue(win_dacl.set_permissions(obj_name=self.obj_name,
                                                 principal='Backup Operators',
                                                 permissions='full_control',
                                                 access_mode='grant',
                                                 obj_type=self.obj_type,
                                                 reset_perms=False,
                                                 protected=None))
        expected = {
            'Not Inherited': {
                'Backup Operators': {
                    'grant': {
                        'applies to': 'Not Inherited (file)',
                        'permissions': 'Full control'}}}}
        self.assertEqual(win_dacl.get_permissions(obj_name=self.obj_name,
                                                  principal='Backup Operators',
                                                  obj_type=self.obj_type),
                         expected)

    @destructiveTest
    def test_get_permissions(self):
        '''
        Test the get_permissions function
        '''
        self.assertTrue(win_dacl.set_permissions(obj_name=self.obj_name,
                                                 principal='Backup Operators',
                                                 permissions='full_control',
                                                 access_mode='grant',
                                                 obj_type=self.obj_type,
                                                 reset_perms=False,
                                                 protected=None))
        expected = {
            'Not Inherited': {
                'Backup Operators': {
                    'grant': {
                        'applies to': 'Not Inherited (file)',
                        'permissions': 'Full control'}}}}
        self.assertEqual(win_dacl.get_permissions(obj_name=self.obj_name,
                                                  principal='Backup Operators',
                                                  obj_type=self.obj_type),
                         expected)

    @destructiveTest
    def test_has_permission(self):
        '''
        Test the has_permission function
        '''
        self.assertTrue(win_dacl.set_permissions(obj_name=self.obj_name,
                                                 principal='Backup Operators',
                                                 permissions='full_control',
                                                 access_mode='grant',
                                                 obj_type=self.obj_type,
                                                 reset_perms=False,
                                                 protected=None))
        # Test has_permission exact
        self.assertTrue(win_dacl.has_permission(obj_name=self.obj_name,
                                                principal='Backup Operators',
                                                permission='full_control',
                                                access_mode='grant',
                                                obj_type=self.obj_type,
                                                exact=True))
        # Test has_permission contains
        self.assertTrue(win_dacl.has_permission(obj_name=self.obj_name,
                                                principal='Backup Operators',
                                                permission='read',
                                                access_mode='grant',
                                                obj_type=self.obj_type,
                                                exact=False))

    @destructiveTest
    def test_rm_permissions(self):
        '''
        Test the rm_permissions function
        '''
        self.assertTrue(win_dacl.set_permissions(obj_name=self.obj_name,
                                                 principal='Backup Operators',
                                                 permissions='full_control',
                                                 access_mode='grant',
                                                 obj_type=self.obj_type,
                                                 reset_perms=False,
                                                 protected=None))
        self.assertTrue(win_dacl.rm_permissions(obj_name=self.obj_name,
                                                principal='Backup Operators',
                                                obj_type=self.obj_type))
        self.assertEqual(win_dacl.get_permissions(obj_name=self.obj_name,
                                                  principal='Backup Operators',
                                                  obj_type=self.obj_type),
                         {})

    @destructiveTest
    def test_inheritance(self):
        '''
        Test the set_inheritance function
        Test the get_inheritance function
        '''
        self.assertTrue(win_dacl.set_inheritance(obj_name=self.obj_name,
                                                 enabled=True,
                                                 obj_type=self.obj_type,
                                                 clear=False))
        self.assertTrue(win_dacl.get_inheritance(obj_name=self.obj_name,
                                                 obj_type=self.obj_type))
        self.assertTrue(win_dacl.set_inheritance(obj_name=self.obj_name,
                                                 enabled=False,
                                                 obj_type=self.obj_type,
                                                 clear=False))
        self.assertFalse(win_dacl.get_inheritance(obj_name=self.obj_name,
                                                  obj_type=self.obj_type))

    @destructiveTest
    def test_check_perms(self):
        '''
        Test the check_perms function
        '''
        with patch.dict(win_dacl.__opts__, {"test": False}):
            result = win_dacl.check_perms(
                obj_name=self.obj_name,
                obj_type=self.obj_type,
                ret={},
                owner='Users',
                grant_perms={'Backup Operators': {'perms': 'read'}},
                deny_perms={'Backup Operators': {'perms': ['delete']},
                            'NETWORK SERVICE': {'perms': ['delete',
                                                          'change_permissions',
                                                          'write_attributes',
                                                          'write_data']}},
                inheritance=True,
                reset=False)

        expected = {
            'changes': {'owner': 'Users',
                        'perms': {'Backup Operators': {'grant': 'read',
                                                       'deny': ['delete']},
                                  'NETWORK SERVICE': {'deny': ['delete',
                                                               'change_permissions',
                                                               'write_attributes',
                                                               'write_data']}}},
            'comment': '',
            'name': self.obj_name,
            'result': True}
        self.assertDictEqual(result, expected)

        expected = {
            'Not Inherited': {
                'Backup Operators': {
                    'grant': {
                        'applies to': 'Not Inherited (file)',
                        'permissions': 'Read'},
                    'deny': {
                        'applies to': 'Not Inherited (file)',
                        'permissions': ['Delete']}}}}
        self.assertDictEqual(
            win_dacl.get_permissions(
                obj_name=self.obj_name,
                principal='Backup Operators',
                obj_type=self.obj_type),
            expected)

        expected = {
            'Not Inherited': {
                'NETWORK SERVICE': {
                    'deny': {
                        'applies to': 'Not Inherited (file)',
                        'permissions': ['Delete',
                                        'Create files / write data',
                                        'Write attributes',
                                        'Change permissions']}}}}
        self.assertDictEqual(
            win_dacl.get_permissions(
                obj_name=self.obj_name,
                principal='NETWORK SERVICE',
                obj_type=self.obj_type),
            expected)

        self.assertEqual(
            win_dacl.get_owner(
                obj_name=self.obj_name,
                obj_type=self.obj_type),
            'Users')

    @destructiveTest
    def test_check_perms_test_true(self):
        '''
        Test the check_perms function
        '''
        with patch.dict(win_dacl.__opts__, {"test": True}):
            result = win_dacl.check_perms(
                obj_name=self.obj_name,
                obj_type=self.obj_type,
                ret=None,
                owner='Users',
                grant_perms={'Backup Operators': {'perms': 'read'}},
                deny_perms={'NETWORK SERVICE': {'perms': ['delete',
                                                          'set_value',
                                                          'write_dac',
                                                          'write_owner']},
                            'Backup Operators': {'perms': ['delete']}},
                inheritance=True,
                reset=False)

        expected = {
<<<<<<< HEAD
            'comment': '',
            'name': self.obj_name,
            'changes': {'owner': 'Users',
                        'perms': {'Backup Operators': {'grant': 'read',
                                                       'deny': ['delete']},
                                  'NETWORK SERVICE': {'deny': ['delete',
                                                               'set_value',
                                                               'write_dac',
                                                               'write_owner']}}},
=======
            'changes': {'owner': 'Users',
                        'perms': {'Backup Operators': {'grant': 'read',
                                                       'deny': ['delete']},
                                  'NETWORK SERVICE': {'deny': ['delete',
                                                               'set_value',
                                                               'write_dac',
                                                               'write_owner']}}},
            'comment': '',
            'name': self.obj_name,
>>>>>>> 16b51a22
            'result': None}
        self.assertDictEqual(result, expected)

        self.assertNotEqual(
            win_dacl.get_owner(
                obj_name=self.obj_name,
                obj_type=self.obj_type),
            'Users')

        self.assertEqual(
            win_dacl.get_permissions(
                obj_name=self.obj_name,
                principal='Backup Operators',
                obj_type=self.obj_type),
            {})

    def test_set_perms(self):
        '''
        Test the set_perms function
        '''
        result = win_dacl.set_perms(
            obj_name=self.obj_name,
            obj_type=self.obj_type,
            grant_perms={'Backup Operators': {'perms': 'read'}},
            deny_perms={'NETWORK SERVICE': {'perms': ['delete',
                                                      'change_permissions',
                                                      'write_attributes',
                                                      'write_data']}},
            inheritance=True,
            reset=False)

        expected = {
            'deny': {'NETWORK SERVICE': {'perms': ['delete',
                                                   'change_permissions',
                                                   'write_attributes',
                                                   'write_data']}},
            'grant': {'Backup Operators': {'perms': 'read'}}}

        self.assertDictEqual(result, expected)<|MERGE_RESOLUTION|>--- conflicted
+++ resolved
@@ -333,17 +333,6 @@
                 reset=False)
 
         expected = {
-<<<<<<< HEAD
-            'comment': '',
-            'name': self.obj_name,
-            'changes': {'owner': 'Users',
-                        'perms': {'Backup Operators': {'grant': 'read',
-                                                       'deny': ['delete']},
-                                  'NETWORK SERVICE': {'deny': ['delete',
-                                                               'set_value',
-                                                               'write_dac',
-                                                               'write_owner']}}},
-=======
             'changes': {'owner': 'Users',
                         'perms': {'Backup Operators': {'grant': 'read',
                                                        'deny': ['delete']},
@@ -353,7 +342,6 @@
                                                                'write_owner']}}},
             'comment': '',
             'name': self.obj_name,
->>>>>>> 16b51a22
             'result': None}
         self.assertDictEqual(result, expected)
 
@@ -645,17 +633,6 @@
                 reset=False)
 
         expected = {
-<<<<<<< HEAD
-            'comment': '',
-            'name': self.obj_name,
-            'changes': {'owner': 'Users',
-                        'perms': {'Backup Operators': {'grant': 'read',
-                                                       'deny': ['delete']},
-                                  'NETWORK SERVICE': {'deny': ['delete',
-                                                               'set_value',
-                                                               'write_dac',
-                                                               'write_owner']}}},
-=======
             'changes': {'owner': 'Users',
                         'perms': {'Backup Operators': {'grant': 'read',
                                                        'deny': ['delete']},
@@ -665,7 +642,6 @@
                                                                'write_owner']}}},
             'comment': '',
             'name': self.obj_name,
->>>>>>> 16b51a22
             'result': None}
         self.assertDictEqual(result, expected)
 
