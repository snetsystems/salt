--- conflicted
+++ resolved
@@ -1034,7 +1034,6 @@
     'VMwareESX': 'VMware',
     'Bluewhite64': 'Bluewhite',
     'Slamd64': 'Slackware',
-<<<<<<< HEAD
     'SLES': 'SUSE',
     'SUSE Enterprise Server': 'SUSE',
     'SUSE  Enterprise Server': 'SUSE',
@@ -1044,17 +1043,6 @@
     'openSUSE Leap': 'SUSE',
     'openSUSE Tumbleweed': 'SUSE',
     'SLES_SAP': 'SUSE',
-=======
-    'SLES': 'Suse',
-    'SUSE Enterprise Server': 'Suse',
-    'SUSE  Enterprise Server': 'Suse',
-    'SLED': 'Suse',
-    'openSUSE': 'Suse',
-    'SUSE': 'Suse',
-    'openSUSE Leap': 'Suse',
-    'openSUSE Tumbleweed': 'Suse',
-    'SLES_SAP': 'Suse',
->>>>>>> 3acda896
     'Solaris': 'Solaris',
     'SmartOS': 'Solaris',
     'OpenIndiana Development': 'Solaris',
@@ -1303,14 +1291,11 @@
                     if 'CPE_NAME' in os_release:
                         if ":suse:" in os_release['CPE_NAME'] or ":opensuse:" in os_release['CPE_NAME']:
                             grains['os'] = "SUSE"
-<<<<<<< HEAD
-=======
                             # openSUSE `osfullname` grain normalization
                             if os_release.get("NAME") == "openSUSE Leap":
                                 grains['osfullname'] = "Leap"
                             elif os_release.get("VERSION") == "Tumbleweed":
                                 grains['osfullname'] = os_release["VERSION"]
->>>>>>> 3acda896
                 elif os.path.isfile('/etc/SuSE-release'):
                     grains['lsb_distrib_id'] = 'SUSE'
                     version = ''
