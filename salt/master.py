'''
This module contains all foo the routines needed to set up a master server, this
involves preparing the three listeners and the workers needed by the master.
'''

# Import python modules
import cPickle as pickle
import datetime
import hashlib
import logging
import multiprocessing
import os
import re
import time
import shutil
<<<<<<< HEAD
import tempfile
import time
=======
import logging
import hashlib
import tempfile
import datetime
import multiprocessing
>>>>>>> 05edea8b

# Import zeromq
from M2Crypto import RSA
import zmq
<<<<<<< HEAD

# Import salt modules
import salt.client
import salt.crypt
import salt.payload
import salt.utils
=======
from M2Crypto import RSA

# Import salt modules
import salt.crypt
import salt.utils
import salt.client
import salt.payload
>>>>>>> 05edea8b


log = logging.getLogger(__name__)


<<<<<<< HEAD
def prep_jid(cachedir, load):
=======
def prep_jid(opts, load):
>>>>>>> 05edea8b
    '''
    Parses the job return directory, generates a job id and sets up the
    job id directory.
    '''
<<<<<<< HEAD
    jid_root = os.path.join(cachedir, 'jobs')
=======
    serial = salt.payload.Serial(opts)
    jid_root = os.path.join(opts['cachedir'], 'jobs')
>>>>>>> 05edea8b
    jid = "{0:%Y%m%d%H%M%S%f}".format(datetime.datetime.now())

    jid_dir = os.path.join(jid_root, jid)
    if not os.path.isdir(jid_dir):
        os.makedirs(jid_dir)
        serial.dump(load, open(os.path.join(jid_dir, '.load.p'), 'w+'))
    else:
        return prep_jid(cachedir, load)
    return jid


class SMaster(object):
    '''
    Create a simple salt-master, this will generate the top level master
    '''
    def __init__(self, opts):
        '''
        Create a salt master server instance
        '''
        self.opts = opts
        self.master_key = salt.crypt.MasterKeys(self.opts)
        self.key = self.__prep_key()
        self.crypticle = self.__prep_crypticle()

    def __prep_crypticle(self):
        '''
        Return the crypticle used for AES
        '''
        return salt.crypt.Crypticle(self.opts, self.opts['aes'])

    def __prep_key(self):
        '''
        A key needs to be placed in the filesystem with permissions 0400 so
        clients are required to run as root.
        '''
        log.info('Preparing the root key for local communication')
        keyfile = os.path.join(self.opts['cachedir'], '.root_key')
        if os.path.isfile(keyfile):
            return open(keyfile, 'r').read()
        else:
            key = salt.crypt.Crypticle.generate_key_string()
<<<<<<< HEAD
            open(keyfile, 'w+').write(key)
=======
            cumask = os.umask(191);
            open(keyfile, 'w+').write(key)
            os.umask(cumask)
>>>>>>> 05edea8b
            os.chmod(keyfile, 256)
            return key


class Master(SMaster):
    '''
    The salt master server
    '''
    def __init__(self, opts):
        '''
        Create a salt master server instance
        '''
        SMaster.__init__(self, opts)

    def _clear_old_jobs(self):
        '''
        Clean out the old jobs
        '''
        while True:
            cur = "{0:%Y%m%d%H}".format(datetime.datetime.now())

            if self.opts['keep_jobs'] == 0:
                return
            jid_root = os.path.join(self.opts['cachedir'], 'jobs')
            for jid in os.listdir(jid_root):
                if int(cur) - int(jid[:10]) > self.opts['keep_jobs']:
                    shutil.rmtree(os.path.join(jid_root, jid))
            try:
                time.sleep(60)
            except KeyboardInterrupt:
                break

    def start(self):
        '''
        Turn on the master server components
        '''
        log.warn('Starting the Salt Master')
        multiprocessing.Process(target=self._clear_old_jobs).start()
        aes_funcs = AESFuncs(self.opts, self.crypticle)
        clear_funcs = ClearFuncs(
                self.opts,
                self.key,
                self.master_key,
                self.crypticle)
        reqserv = ReqServer(
                self.opts,
                self.crypticle,
                self.key,
                self.master_key,
                aes_funcs,
                clear_funcs)
        reqserv.start_publisher()

        try:
            reqserv.run()
        except KeyboardInterrupt:
            # Shut the master down gracefully on SIGINT
            log.warn('Stopping the Salt Master')
            raise SystemExit('\nExiting on Ctrl-c')


class Publisher(multiprocessing.Process):
    '''
    The publishing interface, a simple zeromq publisher that sends out the
    commands.
    '''
    def __init__(self, opts):
        super(Publisher, self).__init__()
        self.opts = opts

    def run(self):
        '''
        Bind to the interface specified in the configuration file
        '''
        context = zmq.Context(1)
        pub_sock = context.socket(zmq.PUB)
        pull_sock = context.socket(zmq.PULL)
        pub_uri = 'tcp://{0[interface]}:{0[publish_port]}'.format(self.opts)
        pull_uri = 'ipc://{0}'.format(
            os.path.join(self.opts['sock_dir'], 'publish_pull.ipc')
            )
        log.info('Starting the Salt Publisher on %s', pub_uri)
        pub_sock.bind(pub_uri)
        pull_sock.bind(pull_uri)

        try:
            while True:
                package = pull_sock.recv()
                log.info('Publishing command')
                pub_sock.send(package)
        except KeyboardInterrupt:
            pub_sock.close()
            pull_sock.close()


class ReqServer(object):
    '''
    Starts up the master request server, minions send results to this
    interface.
    '''
    def __init__(self, opts, crypticle, key, mkey, aes_funcs, clear_funcs):
        self.opts = opts
        self.aes_funcs = aes_funcs
        self.clear_funcs = clear_funcs
        self.master_key = mkey
        self.context = zmq.Context(self.opts['worker_threads'])
        # Prepare the zeromq sockets
        self.uri = 'tcp://%(interface)s:%(ret_port)s' % self.opts
        self.clients = self.context.socket(zmq.ROUTER)
        self.workers = self.context.socket(zmq.DEALER)
        self.w_uri = 'ipc://{0}'.format(
            os.path.join(self.opts['sock_dir'], 'workers.ipc')
            )
        # Prepare the AES key
        self.key = key
        self.crypticle = crypticle

    def __bind(self):
        '''
        Binds the reply server
        '''
        log.info('Setting up the master communication server')
        self.clients.bind(self.uri)

        for ind in range(int(self.opts['worker_threads'])):
            log.info('Starting Salt worker process {0}'.format(ind))
            MWorker(self.opts,
                    self.master_key,
                    self.key,
                    self.crypticle,
                    self.aes_funcs,
                    self.clear_funcs).start()

        self.workers.bind(self.w_uri)

        zmq.device(zmq.QUEUE, self.clients, self.workers)

    def start_publisher(self):
        '''
        Start the salt publisher interface
        '''
        # Start the publisher
        self.publisher = Publisher(self.opts)
        self.publisher.start()

    def run(self):
        '''
        Start up the ReqServer
        '''
        self.__bind()


class MWorker(multiprocessing.Process):
    '''
    The worker multiprocess instance to manage the backend operations for the
    salt master.
    '''
    def __init__(self,
            opts,
            mkey,
            key,
            crypticle,
            aes_funcs,
            clear_funcs):
        multiprocessing.Process.__init__(self)
        self.opts = opts
        self.serial = salt.payload.Serial(opts)
        self.crypticle = crypticle
        self.aes_funcs = aes_funcs
        self.clear_funcs = clear_funcs

    def __bind(self):
        '''
        Bind to the local port
        '''
        context = zmq.Context(1)
        socket = context.socket(zmq.REP)
        w_uri = 'ipc://{0}'.format(
            os.path.join(self.opts['sock_dir'], 'workers.ipc')
            )
        log.info('Worker binding to socket {0}'.format(w_uri))
        try:
            socket.connect(w_uri)

            while True:
                package = socket.recv()
                payload = self.serial.loads(package)
                ret = self.serial.dumps(self._handle_payload(payload))
                socket.send(ret)
        except KeyboardInterrupt:
            socket.close()

    def _handle_payload(self, payload):
        '''
        The _handle_payload method is the key method used to figure out what
        needs to be done with communication to the server
        '''
        try:
            key = payload['enc']
            load = payload['load']
        except KeyError:
            return ''
        return {'aes': self._handle_aes,
                'pub': self._handle_pub,
                'clear': self._handle_clear}[payload['enc']](payload['load'])

    def _handle_clear(self, load):
        '''
        Take care of a cleartext command
        '''
        log.info('Clear payload received with command %(cmd)s', load)
        return getattr(self.clear_funcs, load['cmd'])(load)

    def _handle_pub(self, load):
        '''
        Handle a command sent via a public key pair
        '''
        log.info('Pubkey payload received with command %(cmd)s', load)

    def _handle_aes(self, load):
        '''
        Handle a command sent via an aes key
        '''
        try:
            data = self.crypticle.loads(load)
        except:
            return ''
        if 'cmd' not in data:
<<<<<<< HEAD
            log.error('Recieved malformed command {0}'.format(data))
=======
            log.error('Received malformed command {0}'.format(data))
>>>>>>> 05edea8b
            return {}
        log.info('AES payload received with command {0}'.format(data['cmd']))
        return self.aes_funcs.run_func(data['cmd'], data)

    def run(self):
        '''
        Start a Master Worker
        '''
        self.__bind()


class AESFuncs(object):
    '''
    Set up functions that are available when the load is encrypted with AES
    '''
    # The AES Functions:
    #
    def __init__(self, opts, crypticle):
        self.opts = opts
        self.serial = salt.payload.Serial(opts)
        self.crypticle = crypticle
        # Make a client
        self.local = salt.client.LocalClient(self.opts['conf_file'])

    def __find_file(self, path, env='base'):
        '''
        Search the environment for the relative path
        '''
        fnd = {'path': '',
               'rel': ''}
        if env not in self.opts['file_roots']:
            return fnd
        for root in self.opts['file_roots'][env]:
            full = os.path.join(root, path)
            if os.path.isfile(full):
                fnd['path'] = full
                fnd['rel'] = path
                return fnd
        return fnd

    def __verify_minion(self, id_, token):
        '''
        Take a minion id and a string encrypted with the minion private key
        The string needs to decrypt as 'salt' with the minion public key
        '''
        minion_pub = open(
                os.path.join(
                    self.opts['pki_dir'],
                    'minions',
                    id_
                    ),
                'r'
                ).read()
        tmp_pub = tempfile.mktemp()
        open(tmp_pub, 'w+').write(minion_pub)
        pub = RSA.load_pub_key(tmp_pub)
        os.remove(tmp_pub)
        if pub.public_decrypt(token, 5) == 'salt':
            return True
        log.error('Salt minion claiming to be {0} has attempted to'
                  'communicate with the master and could not be verified'
                  .format(id_))
        return False

    def _serve_file(self, load):
        '''
        Return a chunk from a file based on the data received
        '''
        ret = {'data': '',
               'dest': ''}
        if 'path' not in load or 'loc' not in load or 'env' not in load:
            return ret
        fnd = self.__find_file(load['path'], load['env'])
        if not fnd['path']:
            return ret
        ret['dest'] = fnd['rel']
        fn_ = open(fnd['path'], 'rb')
        fn_.seek(load['loc'])
        ret['data'] = fn_.read(self.opts['file_buffer_size'])
        return ret

    def _file_hash(self, load):
        '''
        Return a file hash, the hash type is set in the master config file
        '''
        if 'path' not in load or 'env' not in load:
            return ''
        path = self.__find_file(load['path'], load['env'])['path']
        if not path:
            return {}
        ret = {}
        ret['hsum'] = getattr(hashlib, self.opts['hash_type'])(
                open(path, 'rb').read()).hexdigest()
        ret['hash_type'] = self.opts['hash_type']
        return ret

    def _file_list(self, load):
        '''
        Return a list of all files on the file server in a specified
        environment
        '''
        ret = []
        if load['env'] not in self.opts['file_roots']:
            return ret
        for path in self.opts['file_roots'][load['env']]:
            for root, dirs, files in os.walk(path):
                for fn in files:
                    ret.append(
                        os.path.relpath(
                            os.path.join(
                                root,
                                fn
                                ),
                            path
                            )
                        )
        return ret

    def _master_opts(self, load):
        '''
        Return the master options to the minion
        '''
        return self.opts

    def _return(self, load):
        '''
        Handle the return data sent from the minions
        '''
        # If the return data is invalid, just ignore it
        if 'return' not in load or 'jid' not in load or 'id' not in load:
            return False
        log.info('Got return from %(id)s for job %(jid)s', load)
        jid_dir = os.path.join(self.opts['cachedir'], 'jobs', load['jid'])
        if not os.path.isdir(jid_dir):
            log.error(
                'An inconsistency occurred, a job was received with a job id '
                'that is not present on the master: %(jid)s', load
            )
            return False
        hn_dir = os.path.join(jid_dir, load['id'])
        if not os.path.isdir(hn_dir):
            os.makedirs(hn_dir)
        self.serial.dump(load['return'],
                open(os.path.join(hn_dir, 'return.p'), 'w+'))
        if 'out' in load:
<<<<<<< HEAD
            pickle.dump(load['out'],
=======
            self.serial.dump(load['out'],
>>>>>>> 05edea8b
                    open(os.path.join(hn_dir, 'out.p'), 'w+'))

    def _syndic_return(self, load):
        '''
        Receive a syndic minion return and format it to look like returns from
        individual minions.
        '''
        # Verify the load
        if 'return' not in load or 'jid' not in load:
            return None
        # Format individual return loads
        for key, item in load['return'].items():
            ret = {'jid': load['jid'],
                   'id': key,
                   'return': item}
            self._return(ret)

    def minion_publish(self, clear_load):
        '''
        Publish a command initiated from a minion, this method executes minion
        restrictions so that the minion publication will only work if it is
        enabled in the config.
        The configuration on the master allows minions to be matched to
        salt functions, so the minions can only publish allowed salt functions
        The config will look like this:
        peer:
            .*:
                - .*
        This configuration will enable all minions to execute all commands.
        peer:
            foo.example.com:
                - test.*
        This configuration will only allow the minion foo.example.com to
        execute commands from the test module
        '''
        # Verify that the load is valid
        if 'peer' not in self.opts:
            return {}
        if not isinstance(self.opts['peer'], dict):
            return {}
        # FIXME: rewrite this ugly monster using eg any()
        if 'fun' not in clear_load\
                or 'arg' not in clear_load\
                or 'tgt' not in clear_load\
                or 'ret' not in clear_load\
                or 'tok' not in clear_load\
                or 'id' not in clear_load:
            return {}
        # If the command will make a recursive publish don't run
        if re.match('publish.*', clear_load['fun']):
            return {}
        # Check the permissions for this minion
        if not self.__verify_minion(clear_load['id'], clear_load['tok']):
            # The minion is not who it says it is!
            # We don't want to listen to it!
            jid = clear_load['jid']
            msg = 'Minion id {0} is not who it says it is!'.format(jid)
            log.warn(msg)
            return {}
        perms = set()
        for match in self.opts['peer']:
            if re.match(match, clear_load['id']):
                # This is the list of funcs/modules!
                if isinstance(self.opts['peer'][match], list):
                    perms.update(self.opts['peer'][match])
        good = False
        for perm in perms:
            if re.match(perm, clear_load['fun']):
                good = True
        if not good:
            return {}
        # Set up the publication payload
<<<<<<< HEAD
        jid = prep_jid(self.opts['cachedir'], clear_load)
=======
        jid = prep_jid(self.opts, clear_load)
>>>>>>> 05edea8b
        payload = {'enc': 'aes'}
        load = {
                'fun': clear_load['fun'],
                'arg': clear_load['arg'],
                'tgt': clear_load['tgt'],
                'jid': jid,
                'ret': clear_load['ret'],
               }
        expr_form = 'glob'
        timeout = 0
        if 'tgt_type' in clear_load:
            load['tgt_type'] = clear_load['tgt_type']
            expr_form = load['tgt_type']
        if 'timeout' in clear_load:
            timeout = clear_load('timeout')
        # Encrypt!
        payload['load'] = self.crypticle.dumps(load)
        # Connect to the publisher
        context = zmq.Context(1)
        pub_sock = context.socket(zmq.PUSH)
        pull_uri = 'ipc://{0}'.format(
            os.path.join(self.opts['sock_dir'], 'publish_pull.ipc')
            )
        pub_sock.connect(pull_uri)
        pub_sock.send(self.serial.dumps(payload))
        # Run the client get_returns method
        return self.local.get_returns(
                jid,
                self.local.check_minions(
                    clear_load['tgt'],
                    expr_form
                    ),
                timeout
                )

    def run_func(self, func, load):
        '''
        Wrapper for running functions executed with AES encryption
        '''
        # Don't honor private functions
        if func.startswith('__'):
            return self.crypticle.dumps({})
        # Run the func
        ret = getattr(self, func)(load)
        # Don't encrypt the return value for the _return func
        # (we don't care about the return value, so why encrypt it?)
        if func == '_return':
            return ret
        # AES Encrypt the return
        return self.crypticle.dumps(ret)


class ClearFuncs(object):
    '''
    Set up functions that are safe to execute when commands sent to the master
    without encryption and authentication
    '''
    # The ClearFuncs object encapsulates the functions that can be executed in
    # the clear:
    # publish (The publish from the LocalClient)
    # _auth
    def __init__(self, opts, key, master_key, crypticle):
        self.opts = opts
        self.serial = salt.payload.Serial(opts)
        self.key = key
        self.master_key = master_key
        self.crypticle = crypticle
        # Make a client
        self.local = salt.client.LocalClient(self.opts['conf_file'])

    def _send_cluster(self):
        '''
        Send the cluster data out
        '''
        log.debug('Sending out cluster data')
        ret = self.local.cmd(self.opts['cluster_masters'],
                'cluster.distrib',
                self._cluster_load(),
                0,
                'list'
                )
        log.debug('Cluster distributed: %s', ret)

    def _cluster_load(self):
        '''
        Generates the data sent to the cluster nodes.
        '''
        minions = {}
        master_pem = ''
        master_conf = open(self.opts['conf_file'], 'r').read()
        minion_dir = os.path.join(self.opts['pki_dir'], 'minions')
        for host in os.listdir(minion_dir):
            pub = os.path.join(minion_dir, host)
            minions[host] = open(pub, 'r').read()
        if self.opts['cluster_mode'] == 'full':
            master_pem = open(os.path.join(self.opts['pki_dir'],
                'master.pem')).read()
        return [minions,
                master_conf,
                master_pem,
                self.opts['conf_file']]

    def _auth(self, load):
        '''
        Authenticate the client, use the sent public key to encrypt the aes key
        which was generated at start up
        '''
        # 1. Verify that the key we are receiving matches the stored key
        # 2. Store the key if it is not there
        # 3. make an rsa key with the pub key
        # 4. encrypt the aes key as an encrypted salt.payload
        # 5. package the return and return it
        log.info('Authentication request from %(id)s', load)
        pubfn = os.path.join(self.opts['pki_dir'],
                'minions',
                load['id'])
        pubfn_pend = os.path.join(self.opts['pki_dir'],
                'minions_pre',
                load['id'])
        if self.opts['open_mode']:
            # open mode is turned on, nuts to checks and overwrite whatever
            # is there
            pass
        elif os.path.isfile(pubfn):
            # The key has been accepted check it
            if not open(pubfn, 'r').read() == load['pub']:
                log.error(
                    'Authentication attempt from %(id)s failed, the public '
                    'keys did not match. This may be an attempt to compromise '
                    'the Salt cluster.', load
                )
                ret = {'enc': 'clear',
                       'load': {'ret': False}}
                return ret
        elif not os.path.isfile(pubfn_pend)\
                and not self.opts['auto_accept']:
            # This is a new key, stick it in pre
            log.info('New public key placed in pending for %(id)s', load)
            open(pubfn_pend, 'w+').write(load['pub'])
            ret = {'enc': 'clear',
                   'load': {'ret': True}}
            return ret
        elif os.path.isfile(pubfn_pend)\
                and not self.opts['auto_accept']:
            # This key is in pending, if it is the same key ret True, else
            # ret False
            if not open(pubfn_pend, 'r').read() == load['pub']:
                log.error(
                    'Authentication attempt from %(id)s failed, the public '
                    'keys in pending did not match. This may be an attempt to '
                    'compromise the Salt cluster.', load
                )
                return {'enc': 'clear',
                        'load': {'ret': False}}
            else:
                log.info(
                    'Authentication failed from host %(id)s, the key is in '
                    'pending and needs to be accepted with salt-key -a %(id)s',
                    load
                )
                return {'enc': 'clear',
                        'load': {'ret': True}}
        elif not os.path.isfile(pubfn_pend)\
                and self.opts['auto_accept']:
            # This is a new key and auto_accept is turned on
            pass
        else:
            # Something happened that I have not accounted for, FAIL!
            log.warn('Unaccounted for authentication failure')
            return {'enc': 'clear',
                    'load': {'ret': False}}

        log.info('Authentication accepted from %(id)s', load)
        open(pubfn, 'w+').write(load['pub'])
        key = RSA.load_pub_key(pubfn)
        ret = {'enc': 'pub',
               'pub_key': self.master_key.pub_str,
               'token': self.master_key.token,
               'publish_port': self.opts['publish_port'],
              }
        ret['aes'] = key.public_encrypt(self.opts['aes'], 4)
        if self.opts['cluster_masters']:
            self._send_cluster()
        return ret

    def publish(self, clear_load):
        '''
        This method sends out publications to the minions, it can only be used
        by the LocalClient.
        '''
        # Verify that the caller has root on master
        if not clear_load.pop('key') == self.key:
            return ''
        jid_dir = (os.path.join(self.opts['cachedir'],
                   'jobs', clear_load['jid']))
        # Verify the jid dir
        if not os.path.isdir(jid_dir):
            os.makedirs(jid_dir)
        # Save the invocation information
        self.serial.dump(clear_load, open(os.path.join(jid_dir, '.load.p'), 'w+'))
        # Set up the payload
        payload = {'enc': 'aes'}
        load = {
                'fun': clear_load['fun'],
                'arg': clear_load['arg'],
                'tgt': clear_load['tgt'],
                'jid': clear_load['jid'],
                'ret': clear_load['ret'],
               }
        if 'tgt_type' in clear_load:
            load['tgt_type'] = clear_load['tgt_type']
        if 'to' in clear_load:
            load['to'] = clear_load['to']
        payload['load'] = self.crypticle.dumps(load)
        # Send 0MQ to the publisher
        context = zmq.Context(1)
        pub_sock = context.socket(zmq.PUSH)
        pull_uri = 'ipc://{0}'.format(
            os.path.join(self.opts['sock_dir'], 'publish_pull.ipc')
            )
        pub_sock.connect(pull_uri)
        pub_sock.send(self.serial.dumps(payload))
        return {'enc': 'clear',
                'load': {'jid': clear_load['jid']}}<|MERGE_RESOLUTION|>--- conflicted
+++ resolved
@@ -4,37 +4,18 @@
 '''
 
 # Import python modules
-import cPickle as pickle
-import datetime
-import hashlib
-import logging
-import multiprocessing
 import os
 import re
 import time
 import shutil
-<<<<<<< HEAD
-import tempfile
-import time
-=======
 import logging
 import hashlib
 import tempfile
 import datetime
 import multiprocessing
->>>>>>> 05edea8b
 
 # Import zeromq
-from M2Crypto import RSA
 import zmq
-<<<<<<< HEAD
-
-# Import salt modules
-import salt.client
-import salt.crypt
-import salt.payload
-import salt.utils
-=======
 from M2Crypto import RSA
 
 # Import salt modules
@@ -42,27 +23,18 @@
 import salt.utils
 import salt.client
 import salt.payload
->>>>>>> 05edea8b
 
 
 log = logging.getLogger(__name__)
 
 
-<<<<<<< HEAD
-def prep_jid(cachedir, load):
-=======
 def prep_jid(opts, load):
->>>>>>> 05edea8b
     '''
     Parses the job return directory, generates a job id and sets up the
     job id directory.
     '''
-<<<<<<< HEAD
-    jid_root = os.path.join(cachedir, 'jobs')
-=======
     serial = salt.payload.Serial(opts)
     jid_root = os.path.join(opts['cachedir'], 'jobs')
->>>>>>> 05edea8b
     jid = "{0:%Y%m%d%H%M%S%f}".format(datetime.datetime.now())
 
     jid_dir = os.path.join(jid_root, jid)
@@ -104,13 +76,9 @@
             return open(keyfile, 'r').read()
         else:
             key = salt.crypt.Crypticle.generate_key_string()
-<<<<<<< HEAD
-            open(keyfile, 'w+').write(key)
-=======
             cumask = os.umask(191);
             open(keyfile, 'w+').write(key)
             os.umask(cumask)
->>>>>>> 05edea8b
             os.chmod(keyfile, 256)
             return key
 
@@ -339,11 +307,7 @@
         except:
             return ''
         if 'cmd' not in data:
-<<<<<<< HEAD
-            log.error('Recieved malformed command {0}'.format(data))
-=======
             log.error('Received malformed command {0}'.format(data))
->>>>>>> 05edea8b
             return {}
         log.info('AES payload received with command {0}'.format(data['cmd']))
         return self.aes_funcs.run_func(data['cmd'], data)
@@ -489,11 +453,7 @@
         self.serial.dump(load['return'],
                 open(os.path.join(hn_dir, 'return.p'), 'w+'))
         if 'out' in load:
-<<<<<<< HEAD
-            pickle.dump(load['out'],
-=======
             self.serial.dump(load['out'],
->>>>>>> 05edea8b
                     open(os.path.join(hn_dir, 'out.p'), 'w+'))
 
     def _syndic_return(self, load):
@@ -566,11 +526,7 @@
         if not good:
             return {}
         # Set up the publication payload
-<<<<<<< HEAD
-        jid = prep_jid(self.opts['cachedir'], clear_load)
-=======
         jid = prep_jid(self.opts, clear_load)
->>>>>>> 05edea8b
         payload = {'enc': 'aes'}
         load = {
                 'fun': clear_load['fun'],
