--- conflicted
+++ resolved
@@ -18,18 +18,15 @@
 
 # Import salt libs
 import salt.client
+import salt.output
+import salt.utils
 import salt.utils.gzip_util
 import salt.utils.itertools
 import salt.utils.minions
-<<<<<<< HEAD
 import salt.utils.parsers
 import salt.utils.platform
 import salt.utils.stringutils
-=======
-from salt.utils import parsers, to_bytes, print_cli
->>>>>>> f9b4976c
-from salt.utils.verify import verify_log
-import salt.output
+import salt.utils.verify
 
 # Import 3rd party libs
 from salt.ext import six
@@ -50,7 +47,7 @@
 
         # Setup file logging!
         self.setup_logfile_logger()
-        verify_log(self.config)
+        salt.utils.verify.verify_log(self.config)
 
         cp_ = SaltCP(self.config)
         cp_.run()
@@ -129,8 +126,9 @@
             if os.path.isfile(fn_):
                 files.update(self._file_dict(fn_))
             elif os.path.isdir(fn_):
-                print_cli(fn_ + ' is a directory, only files are supported in non-chunked mode. '
-                                'Use "--chunked" command line argument.')
+                salt.utils.print_cli(fn_ + ' is a directory, only files are supported '
+                                           'in non-chunked mode. Use "--chunked" command '
+                                           'line argument.')
                 sys.exit(1)
         return files
 
