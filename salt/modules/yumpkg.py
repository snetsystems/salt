--- conflicted
+++ resolved
@@ -746,18 +746,11 @@
         __context__['pkg._avail'] = avail
 
     ret = {}
-<<<<<<< HEAD
-    repoquery_cmd = repoquery_base + list(names)
-    provides = sorted(
-        set(x.name for x in _repoquery_pkginfo(repoquery_cmd))
-    )
-=======
     if names:
-        repoquery_cmd = repoquery_base + ' {0}'.format(" ".join(names))
+        repoquery_cmd = repoquery_base + list(names)
         provides = sorted(
             set(x.name for x in _repoquery_pkginfo(repoquery_cmd))
         )
->>>>>>> 989069f4
     for name in names:
         ret.setdefault(name, {})['found'] = name in avail
         if not ret[name]['found']:
