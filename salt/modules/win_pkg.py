--- conflicted
+++ resolved
@@ -277,18 +277,10 @@
         return ''
 
     saltenv = kwargs.get('saltenv', 'base')
-<<<<<<< HEAD
     refresh = salt.utils.data.is_true(kwargs.get('refresh', False))
-    return_dict_always = \
-        salt.utils.data.is_true(kwargs.get('return_dict_always', False))
-
-    _refresh_db_conditional(saltenv, force=refresh)
-=======
-    refresh = salt.utils.is_true(kwargs.get('refresh', False))
     _refresh_db_conditional(saltenv, force=refresh)
     return_dict_always = \
         salt.utils.is_true(kwargs.get('return_dict_always', False))
->>>>>>> c4f08946
     if len(names) == 1 and not return_dict_always:
         pkginfo = _get_package_info(names[0], saltenv=saltenv)
         if not pkginfo:
@@ -1079,12 +1071,8 @@
     '''
     ret = {}
     saltenv = kwargs.pop('saltenv', 'base')
-<<<<<<< HEAD
 
     refresh = salt.utils.data.is_true(refresh)
-=======
-    refresh = salt.utils.is_true(refresh)
->>>>>>> c4f08946
     # no need to call _refresh_db_conditional as list_pkgs will do it
 
     # Make sure name or pkgs is passed
