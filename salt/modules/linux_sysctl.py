--- conflicted
+++ resolved
@@ -41,16 +41,12 @@
         sysctl_dir = os.path.split(conf)[0]
         if not os.path.exists(sysctl_dir):
             os.makedirs(sysctl_dir)
-<<<<<<< HEAD
         try:
-            salt.utils.fopen(conf, 'w').close()
+            with salt.utils.fopen(conf, 'w'):
+                pass
         except (IOError, OSError):
             msg = 'Could not create file: {0}'
             raise CommandExecutionError(msg.format(conf))
-=======
-        with salt.utils.fopen(conf, 'w'):
-            pass
->>>>>>> 2ef59667
     return conf
 
 
