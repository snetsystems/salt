--- conflicted
+++ resolved
@@ -6,16 +6,11 @@
 '''
 from __future__ import absolute_import
 import os
-from salt.exceptions import CommandExecutionError
-
+
+
+# Import salt libs
+from salt.exceptions import SaltInvocationError, CommandExecutionError
 from salt.ext.six import string_types
-
-# Import salt libs
-<<<<<<< HEAD
-=======
-from salt.exceptions import SaltInvocationError
-from salt.ext.six import string_types
->>>>>>> 4c17b142
 from salt.utils import \
     which as _which, which_bin as _which_bin, is_windows as _is_windows
 import salt.utils.decorators as decorators
@@ -96,15 +91,12 @@
         # Unpack a tarfile
         salt '*' archive.tar xf foo.tar dest=/target/directory
     '''
-<<<<<<< HEAD
-=======
     if not options:
         # Catch instances were people pass an empty string for the "options"
         # argument. Someone would have to be really silly to do this, but we
         # should at least let them know of their silliness.
         raise SaltInvocationError('Tar options can not be empty')
 
->>>>>>> 4c17b142
     if isinstance(sources, string_types):
         sources = [s.strip() for s in sources.split(',')]
 
@@ -115,14 +107,11 @@
     cmd.extend(['-{0}'.format(options), '{0}'.format(tarfile)])
     cmd.extend(sources)
 
-<<<<<<< HEAD
-    return __salt__['cmd.run'](cmd, cwd=cwd, template=template, runas=runas).splitlines()
-=======
     return __salt__['cmd.run'](cmd,
                                cwd=cwd,
                                template=template,
-                               python_shell=False).splitlines()
->>>>>>> 4c17b142
+                               runas=runas,
+                               python_shell=False).splitlines()
 
 
 @decorators.which('gzip')
@@ -145,15 +134,11 @@
         # Create /tmp/sourcefile.txt.gz
         salt '*' archive.gzip /tmp/sourcefile.txt
     '''
-<<<<<<< HEAD
-    cmd = 'gzip {0}'.format(sourcefile)
-    return __salt__['cmd.run'](cmd, template=template, runas=runas).splitlines()
-=======
     cmd = ['gzip', '{0}'.format(sourcefile)]
     return __salt__['cmd.run'](cmd,
                                template=template,
-                               python_shell=False).splitlines()
->>>>>>> 4c17b142
+                               runas=runas,
+                               python_shell=False).splitlines()
 
 
 @decorators.which('gunzip')
@@ -176,27 +161,20 @@
         # Create /tmp/sourcefile.txt
         salt '*' archive.gunzip /tmp/sourcefile.txt.gz
     '''
-<<<<<<< HEAD
-    cmd = 'gunzip {0}'.format(gzipfile)
-    return __salt__['cmd.run'](cmd, template=template, runas=runas).splitlines()
+    cmd = ['gunzip', '{0}'.format(gzipfile)]
+    return __salt__['cmd.run'](cmd,
+                               template=template,
+                               runas=runas,
+                               python_shell=False).splitlines()
 
 
 @decorators.which('zip')
-def cmd_zip_(zip_file, sources, template=None, runas=None):
-=======
-    cmd = ['gunzip', '{0}'.format(gzipfile)]
-    return __salt__['cmd.run'](cmd,
-                               template=template,
-                               python_shell=False).splitlines()
-
-
-@decorators.which('zip')
-def zip_(zipfile, sources, template=None, cwd=None, recurse=False):
->>>>>>> 4c17b142
+def cmd_zip_(zip_file, sources, template=None,
+             cwd=None, recurse=False, runas=None):
     '''
     Uses the zip command to create zip files
 
-    zipfile
+    zip_file
         Path of zip file to be created
 
     sources
@@ -235,9 +213,16 @@
     '''
     if isinstance(sources, string_types):
         sources = [s.strip() for s in sources.split(',')]
-<<<<<<< HEAD
-    cmd = 'zip {0} {1}'.format(zip_file, ' '.join(sources))
-    return __salt__['cmd.run'](cmd, template=template, runas=runas).splitlines()
+    cmd = ['zip']
+    if recurse:
+        cmd.append('-r')
+    cmd.append('{0}'.format(zip_file))
+    cmd.extend(sources)
+    return __salt__['cmd.run'](cmd,
+                               cwd=cwd,
+                               template=template,
+                               runas=runas,
+                               python_shell=False).splitlines()
 
 
 @decorators.depends('zipfile', fallback_function=cmd_zip_)
@@ -283,17 +268,6 @@
                     zf.write(src)
 
     return archived_files
-=======
-    cmd = ['zip']
-    if recurse:
-        cmd.append('-r')
-    cmd.append('{0}'.format(zipfile))
-    cmd.extend(sources)
-    return __salt__['cmd.run'](cmd,
-                               cwd=cwd,
-                               template=template,
-                               python_shell=False).splitlines()
->>>>>>> 4c17b142
 
 
 @decorators.which('unzip')
@@ -301,7 +275,7 @@
     '''
     Uses the unzip command to unpack zip files
 
-    zipfile
+    zip_file
         Path of zip file to be unpacked
 
     dest
@@ -329,59 +303,6 @@
 
     cmd = ['unzip']
     if options:
-<<<<<<< HEAD
-        cmd = 'unzip -{0} {1} -d {2}'.format(options, zip_file, dest)
-    else:
-        cmd = 'unzip {0} -d {1}'.format(zip_file, dest)
-
-    if excludes is not None:
-        cmd += ' -x {0}'.format(' '.join(excludes))
-    return __salt__['cmd.run'](cmd, template=template, runas=runas).splitlines()
-
-
-@decorators.depends('zipfile', fallback_function=cmd_unzip_)
-def unzip(archive, dest, excludes=None, template=None, options=None, runas=None):
-    '''
-    Uses the zipfile module to unpack zip files
-
-    options:
-        Options to pass to the ``unzip`` binary.
-
-    CLI Example:
-
-    .. code-block:: bash
-
-        salt '*' archive.unzip /tmp/zipfile.zip /home/strongbad/ excludes=file_1,file_2
-
-    The template arg can be set to 'jinja' or another supported template
-    engine to render the command arguments before execution.
-
-    For example:
-
-    .. code-block:: bash
-
-        salt '*' archive.unzip template=jinja /tmp/zipfile.zip /tmp/{{grains.id}}/ excludes=file_1,file_2
-
-    '''
-    (archive, dest) = _render_filenames(archive, dest, None, template)
-    with zipfile.ZipFile(archive) as zf:
-        files = zf.namelist()
-        if excludes is None:
-            zf.extractall(dest)
-            return files
-
-        if not isinstance(excludes, list):
-            excludes = excludes.split(",")
-        cleaned_files = [x for x in files if x not in excludes]
-        for f in cleaned_files:
-            if f not in excludes:
-                zf.extract(f, dest)
-        return cleaned_files
-
-
-@decorators.which('rar')
-def rar(rarfile, sources, template=None, runas=None):
-=======
         try:
             if not options.startswith('-'):
                 options = '-{0}'.format(options)
@@ -390,7 +311,7 @@
                 'Invalid option(s): {0}'.format(options)
             )
         cmd.append(options)
-    cmd.extend(['{0}'.format(zipfile), '-d', '{0}'.format(dest)])
+    cmd.extend(['{0}'.format(zip_file), '-d', '{0}'.format(dest)])
 
     if excludes is not None:
         cmd.append('-x')
@@ -400,9 +321,48 @@
                                python_shell=False).splitlines()
 
 
+@decorators.depends('zipfile', fallback_function=cmd_unzip_)
+def unzip(archive, dest, excludes=None, template=None, options=None, runas=None):
+    '''
+    Uses the zipfile module to unpack zip files
+
+    options:
+        Options to pass to the ``unzip`` binary.
+
+    CLI Example:
+
+    .. code-block:: bash
+
+        salt '*' archive.unzip /tmp/zipfile.zip /home/strongbad/ excludes=file_1,file_2
+
+    The template arg can be set to 'jinja' or another supported template
+    engine to render the command arguments before execution.
+
+    For example:
+
+    .. code-block:: bash
+
+        salt '*' archive.unzip template=jinja /tmp/zipfile.zip /tmp/{{grains.id}}/ excludes=file_1,file_2
+
+    '''
+    (archive, dest) = _render_filenames(archive, dest, None, template)
+    with zipfile.ZipFile(archive) as zf:
+        files = zf.namelist()
+        if excludes is None:
+            zf.extractall(dest)
+            return files
+
+        if not isinstance(excludes, list):
+            excludes = excludes.split(",")
+        cleaned_files = [x for x in files if x not in excludes]
+        for f in cleaned_files:
+            if f not in excludes:
+                zf.extract(f, dest)
+        return cleaned_files
+
+
 @decorators.which('rar')
-def rar(rarfile, sources, template=None, cwd=None):
->>>>>>> 4c17b142
+def rar(rarfile, sources, template=None, cwd=None, runas=None):
     '''
     Uses `rar for Linux`_ to create rar files
 
@@ -440,17 +400,13 @@
     '''
     if isinstance(sources, string_types):
         sources = [s.strip() for s in sources.split(',')]
-<<<<<<< HEAD
-    cmd = 'rar a -idp {0} {1}'.format(rarfile, ' '.join(sources))
-    return __salt__['cmd.run'](cmd, template=template, runas=runas).splitlines()
-=======
     cmd = ['rar', 'a', '-idp', '{0}'.format(rarfile)]
     cmd.extend(sources)
     return __salt__['cmd.run'](cmd,
                                cwd=cwd,
                                template=template,
-                               python_shell=False).splitlines()
->>>>>>> 4c17b142
+                               runas=runas,
+                               python_shell=False).splitlines()
 
 
 @decorators.which_bin(('unrar', 'rar'))
@@ -487,10 +443,12 @@
     cmd = [_which_bin(('unrar', 'rar')), 'x', '-idp', '{0}'.format(rarfile)]
     if excludes is not None:
         for exclude in excludes:
-<<<<<<< HEAD
-            cmd.extend(['-x', exclude])
-    cmd.append(dest)
-    return __salt__['cmd.run'](' '.join(cmd), template=template, runas=runas).splitlines()
+            cmd.extend(['-x', '{0}'.format(exclude)])
+    cmd.append('{0}'.format(dest))
+    return __salt__['cmd.run'](cmd,
+                               template=template,
+                               runas=runas,
+                               python_shell=False).splitlines()
 
 
 def _render_filenames(filenames, zip_file, saltenv, template):
@@ -543,11 +501,4 @@
 
     filenames = _render(filenames)
     zip_file = _render(zip_file)
-    return (filenames, zip_file)
-=======
-            cmd.extend(['-x', '{0}'.format(exclude)])
-    cmd.append('{0}'.format(dest))
-    return __salt__['cmd.run'](cmd,
-                               template=template,
-                               python_shell=False).splitlines()
->>>>>>> 4c17b142
+    return (filenames, zip_file)