--- conflicted
+++ resolved
@@ -1808,11 +1808,7 @@
     # Slave devices are controlled by the master.
     # Source 'interfaces' aren't brought down.
     if iface_type not in ['slave', 'source']:
-<<<<<<< HEAD
-        cmd = ['ip', 'link', 'set', '{0}'.format(iface), 'down']
-=======
         cmd = ['ip', 'link', 'set', iface, 'down']
->>>>>>> 69e52f57
         return __salt__['cmd.run'](cmd, python_shell=False)
     return None
 
@@ -1874,11 +1870,7 @@
     # Slave devices are controlled by the master.
     # Source 'interfaces' aren't brought up.
     if iface_type not in ('slave', 'source'):
-<<<<<<< HEAD
-        cmd = ['ip', 'link', 'set', '{0}'.format(iface), 'up']
-=======
         cmd = ['ip', 'link', 'set', iface, 'up']
->>>>>>> 69e52f57
         return __salt__['cmd.run'](cmd, python_shell=False)
     return None
 
