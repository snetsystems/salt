# -*- coding: utf-8 -*-
"""
Support for Tomcat

This module uses the manager webapp to manage Apache tomcat webapps.
If the manager webapp is not configured some of the functions won't work.

:configuration:
    - Java bin path should be in default path
    - If ipv6 is enabled make sure you permit manager access to ipv6 interface
      "0:0:0:0:0:0:0:1"
    - If you are using tomcat.tar.gz it has to be installed or symlinked under
      ``/opt``, preferably using name tomcat
    - "tomcat.signal start/stop" works but it does not use the startup scripts

The following grains/pillar should be set:

.. code-block:: yaml

    tomcat-manager:
      user: <username>
      passwd: <password>

or the old format:

.. code-block:: yaml

    tomcat-manager.user: <username>
    tomcat-manager.passwd: <password>

Also configure a user in the conf/tomcat-users.xml file:

.. code-block:: xml

    <?xml version='1.0' encoding='utf-8'?>
    <tomcat-users>
        <role rolename="manager-script"/>
        <user username="tomcat" password="tomcat" roles="manager-script"/>
    </tomcat-users>

.. note::

   - More information about tomcat manager:
     http://tomcat.apache.org/tomcat-7.0-doc/manager-howto.html
   - if you use only this module for deployments you've might want to strict
     access to the manager only from localhost for more info:
     http://tomcat.apache.org/tomcat-7.0-doc/manager-howto.html#Configuring_Manager_Application_Access
   - Tested on:

     JVM Vendor:
         Sun Microsystems Inc.
     JVM Version:
         1.6.0_43-b01
     OS Architecture:
         amd64
     OS Name:
         Linux
     OS Version:
         2.6.32-358.el6.x86_64
     Tomcat Version:
         Apache Tomcat/7.0.37
"""
from __future__ import absolute_import, print_function, unicode_literals

import glob
import hashlib
import logging

# Import python libs
import os
import re
import tempfile

# Import Salt libs
import salt.utils.data

# Import 3rd-party libs
# pylint: disable=no-name-in-module,import-error
from salt.ext.six import string_types as _string_types
from salt.ext.six.moves.urllib.parse import urlencode as _urlencode
from salt.ext.six.moves.urllib.request import (
    HTTPBasicAuthHandler as _HTTPBasicAuthHandler,
)
from salt.ext.six.moves.urllib.request import (
    HTTPDigestAuthHandler as _HTTPDigestAuthHandler,
)
from salt.ext.six.moves.urllib.request import build_opener as _build_opener
from salt.ext.six.moves.urllib.request import install_opener as _install_opener
from salt.ext.six.moves.urllib.request import urlopen as _urlopen

# pylint: enable=no-name-in-module,import-error


log = logging.getLogger(__name__)

__func_alias__ = {"reload_": "reload"}

# Support old-style grains/pillar
# config as well as new.
__valid_configs = {
    "user": ["tomcat-manager.user", "tomcat-manager:user"],
    "passwd": ["tomcat-manager.passwd", "tomcat-manager:passwd"],
}


def __virtual__():
    """
    Only load tomcat if it is installed or if grains/pillar config exists
    """
    if __catalina_home() or _auth("dummy"):
        return "tomcat"
    return (
        False,
        "Tomcat execution module not loaded: neither Tomcat installed locally nor tomcat-manager credentials set in grains/pillar/config.",
    )


def __catalina_home():
    """
    Tomcat paths differ depending on packaging
    """
    locations = ["/usr/share/tomcat*", "/opt/tomcat"]
    for location in locations:
        folders = glob.glob(location)
        if folders:
            for catalina_home in folders:
                if os.path.isdir(catalina_home + "/bin"):
                    return catalina_home
    return False


def _get_credentials():
    """
    Get the username and password from opts, grains, or pillar
    """
    ret = {"user": False, "passwd": False}

    # Loop through opts, grains, and pillar
    # Return the first acceptable configuration found
    for item in ret:
        for struct in [__opts__, __grains__, __pillar__]:
            # Look for the config key
            # Support old-style config format and new
            for config_key in __valid_configs[item]:
                value = salt.utils.data.traverse_dict_and_list(struct, config_key, None)
                if value:
                    ret[item] = value
                    break
    return ret["user"], ret["passwd"]


def _auth(uri):
    """
    returns a authentication handler.
    Get user & password from grains, if are not set default to
    modules.config.option

    If user & pass are missing return False
    """

    user, password = _get_credentials()
    if user is False or password is False:
        return False

    basic = _HTTPBasicAuthHandler()
    basic.add_password(
        realm="Tomcat Manager Application", uri=uri, user=user, passwd=password
    )
    digest = _HTTPDigestAuthHandler()
    digest.add_password(
        realm="Tomcat Manager Application", uri=uri, user=user, passwd=password
    )
    return _build_opener(basic, digest)


def extract_war_version(war):
    """
    Extract the version from the war file name. There does not seem to be a
    standard for encoding the version into the `war file name`_

    .. _`war file name`: https://tomcat.apache.org/tomcat-6.0-doc/deployer-howto.html

    Examples:

    .. code-block:: bash

        /path/salt-2015.8.6.war -> 2015.8.6
        /path/V6R2013xD5.war -> None
    """
    basename = os.path.basename(war)
    war_package = os.path.splitext(basename)[0]  # remove '.war'
    version = re.findall("-([\\d.-]+)$", war_package)  # try semver
    return version[0] if version and len(version) == 1 else None  # default to none


def _wget(cmd, opts=None, url="http://localhost:8080/manager", timeout=180):
    """
    A private function used to issue the command to tomcat via the manager
    webapp

    cmd
        the command to execute

    url
        The URL of the server manager webapp (example:
        http://localhost:8080/manager)

    opts
        a dict of arguments

    timeout
        timeout for HTTP request

    Return value is a dict in the from of::

        {
            res: [True|False]
            msg: list of lines we got back from the manager
        }
    """

    ret = {"res": True, "msg": []}

    # prepare authentication
    auth = _auth(url)
    if auth is False:
        ret["res"] = False
        ret["msg"] = "missing username and password settings (grain/pillar)"
        return ret

    # prepare URL
    if url[-1] != "/":
        url += "/"
    url6 = url
    url += "text/{0}".format(cmd)
    url6 += "{0}".format(cmd)
    if opts:
        url += "?{0}".format(_urlencode(opts))
        url6 += "?{0}".format(_urlencode(opts))

    # Make the HTTP request
    _install_opener(auth)

    try:
        # Trying tomcat >= 7 url
        ret["msg"] = _urlopen(url, timeout=timeout).read().splitlines()
    except Exception:  # pylint: disable=broad-except
        try:
            # Trying tomcat6 url
            ret["msg"] = _urlopen(url6, timeout=timeout).read().splitlines()
        except Exception:  # pylint: disable=broad-except
            ret["msg"] = "Failed to create HTTP request"

<<<<<<< HEAD
    # Force all byte strings to utf-8 strings, for python >= 3.4
    for key, item in enumerate(ret['msg']):
        try:
            ret['msg'][key] = item.decode('utf-8')
        except (UnicodeDecodeError, AttributeError):
            pass

    if not ret['msg'][0].startswith('OK'):
        ret['res'] = False
=======
    if not ret["msg"][0].startswith("OK"):
        ret["res"] = False
>>>>>>> 6258f6b6

    return ret


def _simple_cmd(cmd, app, url="http://localhost:8080/manager", timeout=180):
    """
    Simple command wrapper to commands that need only a path option
    """

    try:
        opts = {"path": app, "version": ls(url)[app]["version"]}
        return "\n".join(_wget(cmd, opts, url, timeout=timeout)["msg"])
    except Exception:  # pylint: disable=broad-except
        return "FAIL - No context exists for path {0}".format(app)


# Functions
def leaks(url="http://localhost:8080/manager", timeout=180):
    """
    Find memory leaks in tomcat

    url : http://localhost:8080/manager
        the URL of the server manager webapp
    timeout : 180
        timeout for HTTP request

    CLI Examples:

    .. code-block:: bash

        salt '*' tomcat.leaks
    """

    return _wget("findleaks", {"statusLine": "true"}, url, timeout=timeout)["msg"]


def status(url="http://localhost:8080/manager", timeout=180):
    """
    Used to test if the tomcat manager is up

    url : http://localhost:8080/manager
        the URL of the server manager webapp
    timeout : 180
        timeout for HTTP request

    CLI Examples:

    .. code-block:: bash

        salt '*' tomcat.status
        salt '*' tomcat.status http://localhost:8080/manager
    """

    return _wget("list", {}, url, timeout=timeout)["res"]


def ls(url="http://localhost:8080/manager", timeout=180):
    """
    list all the deployed webapps

    url : http://localhost:8080/manager
        the URL of the server manager webapp
    timeout : 180
        timeout for HTTP request

    CLI Examples:

    .. code-block:: bash

        salt '*' tomcat.ls
        salt '*' tomcat.ls http://localhost:8080/manager
    """

    ret = {}
    data = _wget("list", "", url, timeout=timeout)
    if data["res"] is False:
        return {}
    data["msg"].pop(0)
    for line in data["msg"]:
        tmp = line.split(":")
        ret[tmp[0]] = {
            "mode": tmp[1],
            "sessions": tmp[2],
            "fullname": tmp[3],
            "version": "",
        }
        sliced = tmp[3].split("##")
        if len(sliced) > 1:
            ret[tmp[0]]["version"] = sliced[1]

    return ret


def stop(app, url="http://localhost:8080/manager", timeout=180):
    """
    Stop the webapp

    app
        the webapp context path
    url : http://localhost:8080/manager
        the URL of the server manager webapp
    timeout : 180
        timeout for HTTP request

    CLI Examples:

    .. code-block:: bash

        salt '*' tomcat.stop /jenkins
        salt '*' tomcat.stop /jenkins http://localhost:8080/manager
    """

    return _simple_cmd("stop", app, url, timeout=timeout)


def start(app, url="http://localhost:8080/manager", timeout=180):
    """
    Start the webapp

    app
        the webapp context path
    url : http://localhost:8080/manager
        the URL of the server manager webapp
    timeout
        timeout for HTTP request

    CLI Examples:

    .. code-block:: bash

        salt '*' tomcat.start /jenkins
        salt '*' tomcat.start /jenkins http://localhost:8080/manager
    """

    return _simple_cmd("start", app, url, timeout=timeout)


def reload_(app, url="http://localhost:8080/manager", timeout=180):
    """
    Reload the webapp

    app
        the webapp context path
    url : http://localhost:8080/manager
        the URL of the server manager webapp
    timeout : 180
        timeout for HTTP request

    CLI Examples:

    .. code-block:: bash

        salt '*' tomcat.reload /jenkins
        salt '*' tomcat.reload /jenkins http://localhost:8080/manager
    """

    return _simple_cmd("reload", app, url, timeout=timeout)


def sessions(app, url="http://localhost:8080/manager", timeout=180):
    """
    return the status of the webapp sessions

    app
        the webapp context path
    url : http://localhost:8080/manager
        the URL of the server manager webapp
    timeout : 180
        timeout for HTTP request

    CLI Examples:

    .. code-block:: bash

        salt '*' tomcat.sessions /jenkins
        salt '*' tomcat.sessions /jenkins http://localhost:8080/manager
    """

    return _simple_cmd("sessions", app, url, timeout=timeout)


def status_webapp(app, url="http://localhost:8080/manager", timeout=180):
    """
    return the status of the webapp (stopped | running | missing)

    app
        the webapp context path
    url : http://localhost:8080/manager
        the URL of the server manager webapp
    timeout : 180
        timeout for HTTP request

    CLI Examples:

    .. code-block:: bash

        salt '*' tomcat.status_webapp /jenkins
        salt '*' tomcat.status_webapp /jenkins http://localhost:8080/manager
    """

    webapps = ls(url, timeout=timeout)
    for i in webapps:
        if i == app:
            return webapps[i]["mode"]

    return "missing"


def serverinfo(url="http://localhost:8080/manager", timeout=180):
    """
    return details about the server

    url : http://localhost:8080/manager
        the URL of the server manager webapp
    timeout : 180
        timeout for HTTP request

    CLI Examples:

    .. code-block:: bash

        salt '*' tomcat.serverinfo
        salt '*' tomcat.serverinfo http://localhost:8080/manager
    """

    data = _wget("serverinfo", {}, url, timeout=timeout)
    if data["res"] is False:
        return {"error": data["msg"]}

    ret = {}
    data["msg"].pop(0)
    for line in data["msg"]:
        tmp = line.split(":")
        ret[tmp[0].strip()] = tmp[1].strip()

    return ret


def undeploy(app, url="http://localhost:8080/manager", timeout=180):
    """
    Undeploy a webapp

    app
        the webapp context path
    url : http://localhost:8080/manager
        the URL of the server manager webapp
    timeout : 180
        timeout for HTTP request

    CLI Examples:

    .. code-block:: bash

        salt '*' tomcat.undeploy /jenkins
        salt '*' tomcat.undeploy /jenkins http://localhost:8080/manager
    """

    return _simple_cmd("undeploy", app, url, timeout=timeout)


def deploy_war(
    war,
    context,
    force="no",
    url="http://localhost:8080/manager",
    saltenv="base",
    timeout=180,
    temp_war_location=None,
    version=True,
):
    """
    Deploy a WAR file

    war
        absolute path to WAR file (should be accessible by the user running
        tomcat) or a path supported by the salt.modules.cp.get_file function
    context
        the context path to deploy
    force : False
        set True to deploy the webapp even one is deployed in the context
    url : http://localhost:8080/manager
        the URL of the server manager webapp
    saltenv : base
        the environment for WAR file in used by salt.modules.cp.get_url
        function
    timeout : 180
        timeout for HTTP request
    temp_war_location : None
        use another location to temporarily copy to war file
        by default the system's temp directory is used
    version : ''
        Specify the war version.  If this argument is provided, it overrides
        the version encoded in the war file name, if one is present.

        Examples:

        .. code-block:: bash

            salt '*' tomcat.deploy_war salt://salt-2015.8.6.war version=2015.08.r6

        .. versionadded:: 2015.8.6

    CLI Examples:

    cp module

    .. code-block:: bash

        salt '*' tomcat.deploy_war salt://application.war /api
        salt '*' tomcat.deploy_war salt://application.war /api no
        salt '*' tomcat.deploy_war salt://application.war /api yes http://localhost:8080/manager

    minion local file system

    .. code-block:: bash

        salt '*' tomcat.deploy_war /tmp/application.war /api
        salt '*' tomcat.deploy_war /tmp/application.war /api no
        salt '*' tomcat.deploy_war /tmp/application.war /api yes http://localhost:8080/manager
    """
    # Decide the location to copy the war for the deployment
    tfile = "salt.{0}".format(os.path.basename(war))
    if temp_war_location is not None:
        if not os.path.isdir(temp_war_location):
            return 'Error - "{0}" is not a directory'.format(temp_war_location)
        tfile = os.path.join(temp_war_location, tfile)
    else:
        tfile = os.path.join(tempfile.gettempdir(), tfile)

    # Copy file name if needed
    cache = False
    if not os.path.isfile(war):
        cache = True
        cached = __salt__["cp.get_url"](war, tfile, saltenv)
        if not cached:
            return "FAIL - could not cache the WAR file"
        try:
            __salt__["file.set_mode"](cached, "0644")
        except KeyError:
            pass
    else:
        tfile = war

    # Prepare options
    opts = {
        "war": "file:{0}".format(tfile),
        "path": context,
    }

    # If parallel versions are desired or not disabled
    if version:
        # Set it to defined version or attempt extract
        version = extract_war_version(war) if version is True else version

        if isinstance(version, _string_types):
            # Only pass version to Tomcat if not undefined
            opts["version"] = version

    if force == "yes":
        opts["update"] = "true"

    # Deploy
    deployed = _wget("deploy", opts, url, timeout=timeout)
    res = "\n".join(deployed["msg"])

    # Cleanup
    if cache:
        __salt__["file.remove"](tfile)

    return res


def passwd(passwd, user="", alg="sha1", realm=None):
    """
    This function replaces the $CATALINA_HOME/bin/digest.sh script
    convert a clear-text password to the $CATALINA_BASE/conf/tomcat-users.xml
    format

    CLI Examples:

    .. code-block:: bash

        salt '*' tomcat.passwd secret
        salt '*' tomcat.passwd secret tomcat sha1
        salt '*' tomcat.passwd secret tomcat sha1 'Protected Realm'
    """
    # Shouldn't it be SHA265 instead of SHA1?
    digest = hasattr(hashlib, alg) and getattr(hashlib, alg) or None
    if digest:
        if realm:
            digest.update("{0}:{1}:{2}".format(user, realm, passwd,))
        else:
            digest.update(passwd)

    return digest and digest.hexdigest() or False


# Non-Manager functions
def version():
    """
    Return server version from catalina.sh version

    CLI Example:

    .. code-block:: bash

        salt '*' tomcat.version
    """
    cmd = __catalina_home() + "/bin/catalina.sh version"
    out = __salt__["cmd.run"](cmd).splitlines()
    for line in out:
        if not line:
            continue
        if "Server version" in line:
            comps = line.split(": ")
            return comps[1]


def fullversion():
    """
    Return all server information from catalina.sh version

    CLI Example:

    .. code-block:: bash

        salt '*' tomcat.fullversion
    """
    cmd = __catalina_home() + "/bin/catalina.sh version"
    ret = {}
    out = __salt__["cmd.run"](cmd).splitlines()
    for line in out:
        if not line:
            continue
        if ": " in line:
            comps = line.split(": ")
            ret[comps[0]] = comps[1].lstrip()
    return ret


def signal(signal=None):
    """
    Signals catalina to start, stop, securestart, forcestop.

    CLI Example:

    .. code-block:: bash

        salt '*' tomcat.signal start
    """
    valid_signals = {
        "forcestop": "stop -force",
        "securestart": "start -security",
        "start": "start",
        "stop": "stop",
    }

    if signal not in valid_signals:
        return

    cmd = "{0}/bin/catalina.sh {1}".format(__catalina_home(), valid_signals[signal])
    __salt__["cmd.run"](cmd)


if __name__ == "__main__":
    """
    Allow testing from the CLI
    """  # pylint: disable=W0105
    __opts__ = {}
    __grains__ = {}
    __pillar__ = {
        "tomcat-manager.user": "foobar",
        "tomcat-manager.passwd": "barfoo1!",
    }

    old_format_creds = _get_credentials()

    __pillar__ = {"tomcat-manager": {"user": "foobar", "passwd": "barfoo1!"}}

    new_format_creds = _get_credentials()

    if old_format_creds == new_format_creds:
        log.info("Config backwards compatible")
    else:
        log.ifno("Config not backwards compatible")<|MERGE_RESOLUTION|>--- conflicted
+++ resolved
@@ -73,6 +73,7 @@
 
 # Import Salt libs
 import salt.utils.data
+import salt.utils.stringutils
 
 # Import 3rd-party libs
 # pylint: disable=no-name-in-module,import-error
@@ -251,20 +252,15 @@
         except Exception:  # pylint: disable=broad-except
             ret["msg"] = "Failed to create HTTP request"
 
-<<<<<<< HEAD
     # Force all byte strings to utf-8 strings, for python >= 3.4
     for key, item in enumerate(ret['msg']):
         try:
-            ret['msg'][key] = item.decode('utf-8')
+            ret['msg'][key] = item.salt.utils.stringutils.to_unicode(item, 'utf-8')
         except (UnicodeDecodeError, AttributeError):
             pass
 
     if not ret['msg'][0].startswith('OK'):
         ret['res'] = False
-=======
-    if not ret["msg"][0].startswith("OK"):
-        ret["res"] = False
->>>>>>> 6258f6b6
 
     return ret
 
