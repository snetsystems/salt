# -*- coding: utf-8 -*-
'''
A salt interface to psutil, a system and process library.
See http://code.google.com/p/psutil.

<<<<<<< HEAD
:depends:   - psutil Python module
            - python-utmp package (optional)
=======
:depends:   - psutil Python module, version 0.3.0 or later
>>>>>>> 996c7950
'''

# Import python libs
import time

# Import third party libs
try:
    import psutil
    HAS_PSUTIL = True
except ImportError:
    HAS_PSUTIL = False

# Define the module's virtual name
__virtualname__ = 'ps'


def __virtual__():
    if not HAS_PSUTIL:
        return False

    # Functions and attributes used in this execution module seem to have been
    # added as of psutil 0.3.0, from an inspection of the source code. Only
    # make this module available if the version of psutil is >= 0.3.0. Note
    # that this may need to be tweaked if we find post-0.3.0 versions which
    # also have problems running the functions in this execution module, but
    # most distributions have already moved to later versions (for example,
    # as of Dec. 2013 EPEL is on 0.6.1, Debian 7 is on 0.5.1, etc.).
    if psutil.version_info >= (0, 3, 0):
        return __virtualname__
    return False


def top(num_processes=5, interval=3):
    '''
    Return a list of top CPU consuming processes during the interval.
    num_processes = return the top N CPU consuming processes
    interval = the number of seconds to sample CPU usage over

    CLI Examples:

    .. code-block:: bash

        salt '*' ps.top

        salt '*' ps.top 5 10
    '''
    result = []
    start_usage = {}
    for pid in psutil.get_pid_list():
        try:
            process = psutil.Process(pid)
        except psutil.NoSuchProcess:
            continue
        user, system = process.get_cpu_times()
        start_usage[process] = user + system
    time.sleep(interval)
    usage = set()
    for process, start in start_usage.items():
        user, system = process.get_cpu_times()
        now = user + system
        diff = now - start
        usage.add((diff, process))

    for idx, (diff, process) in enumerate(reversed(sorted(usage))):
        if num_processes and idx >= num_processes:
            break
        if len(process.cmdline) == 0:
            cmdline = [process.name]
        else:
            cmdline = process.cmdline
        info = {'cmd': cmdline,
                'pid': process.pid,
                'create_time': process.create_time}
        for key, value in process.get_cpu_times()._asdict().items():
            info['cpu.{0}'.format(key)] = value
        for key, value in process.get_memory_info()._asdict().items():
            info['mem.{0}'.format(key)] = value
        result.append(info)

    return result


def get_pid_list():
    '''
    Return a list of process ids (PIDs) for all running processes.

    CLI Example:

    .. code-block:: bash

        salt '*' ps.get_pid_list
    '''
    return psutil.get_pid_list()


def kill_pid(pid, signal=15):
    '''
    Kill a proccess by PID.

    .. code-block:: bash

        salt 'minion' ps.kill_pid pid [signal=signal_number]

    pid
        PID of process to kill.

    signal
        Signal to send to the process. See manpage entry for kill
        for possible values. Default: 15 (SIGTERM).

    **Example:**

    Send SIGKILL to process with PID 2000:

    .. code-block:: bash

        salt 'minion' ps.kill_pid 2000 signal=9
    '''
    try:
        psutil.Process(pid).send_signal(signal)
        return True
    except psutil.NoSuchProcess:
        return False


def pkill(pattern, user=None, signal=15, full=False):
    '''
    Kill processes matching a pattern.

    .. code-block:: bash

        salt '*' ps.pkill pattern [user=username] [signal=signal_number] \\
                [full=(true|false)]

    pattern
        Pattern to search for in the process list.

    user
        Limit matches to the given username. Default: All users.

    signal
        Signal to send to the process(es). See manpage entry for kill
        for possible values. Default: 15 (SIGTERM).

    full
        A boolean value indicating whether only the name of the command or
        the full command line should be matched against the pattern.

    **Examples:**

    Send SIGHUP to all httpd processes on all 'www' minions:

    .. code-block:: bash

        salt 'www.*' httpd signal=1

    Send SIGKILL to all bash processes owned by user 'tom':

    .. code-block:: bash

        salt '*' bash signal=9 user=tom
    '''

    killed = []
    for proc in psutil.process_iter():
        name_match = pattern in ' '.join(proc.cmdline) if full \
            else pattern in proc.name
        user_match = True if user is None else user == proc.username
        if name_match and user_match:
            try:
                proc.send_signal(signal)
                killed.append(proc.pid)
            except psutil.NoSuchProcess:
                pass
    if not killed:
        return None
    else:
        return {'killed': killed}


def pgrep(pattern, user=None, full=False):
    '''
    Return the pids for processes matching a pattern.

    If full is true, the full command line is searched for a match,
    otherwise only the name of the command is searched.

    .. code-block:: bash

        salt '*' ps.pgrep pattern [user=username] [full=(true|false)]

    pattern
        Pattern to search for in the process list.

    user
        Limit matches to the given username. Default: All users.

    full
        A boolean value indicating whether only the name of the command or
        the full command line should be matched against the pattern.

    **Examples:**

    Find all httpd processes on all 'www' minions:

    .. code-block:: bash

        salt 'www.*' httpd

    Find all bash processes owned by user 'tom':

    .. code-block:: bash

        salt '*' bash user=tom
    '''

    procs = []
    for proc in psutil.process_iter():
        name_match = pattern in ' '.join(proc.cmdline) if full \
            else pattern in proc.name
        user_match = True if user is None else user == proc.username
        if name_match and user_match:
            procs.append(proc.pid)
    return procs or None


def cpu_percent(interval=0.1, per_cpu=False):
    '''
    Return the percent of time the CPU is busy.

    interval
        the number of seconds to sample CPU usage over
    per_cpu
        if True return an array of CPU percent busy for each CPU, otherwise
        aggregate all percents into one number

    CLI Example:

    .. code-block:: bash

        salt '*' ps.cpu_percent
    '''
    if per_cpu:
        result = list(psutil.cpu_percent(interval, True))
    else:
        result = psutil.cpu_percent(interval)
    return result


def cpu_times(per_cpu=False):
    '''
    Return the percent of time the CPU spends in each state,
    e.g. user, system, idle, nice, iowait, irq, softirq.

    per_cpu
        if True return an array of percents for each CPU, otherwise aggregate
        all percents into one number

    CLI Example:

    .. code-block:: bash

        salt '*' ps.cpu_times
    '''
    if per_cpu:
        result = [dict(times._asdict()) for times in psutil.cpu_times(True)]
    else:
        result = dict(psutil.cpu_times(per_cpu)._asdict())
    return result


def physical_memory_usage():
    '''
    Return a dict that describes free and available physical memory.

    CLI Examples:

    .. code-block:: bash

        salt '*' ps.physical_memory_usage
    '''
    return dict(psutil.phymem_usage()._asdict())


def virtual_memory_usage():
    '''
    Return a dict that describes free and available memory, both physical
    and virtual.

    CLI Example:

    .. code-block:: bash

        salt '*' ps.virtual_memory_usage
    '''
    return dict(psutil.virtmem_usage()._asdict())


def cached_physical_memory():
    '''
    Return the amount cached memory.

    CLI Example:

    .. code-block:: bash

        salt '*' ps.cached_physical_memory
    '''
    return psutil.cached_phymem()


def physical_memory_buffers():
    '''
    Return the amount of physical memory buffers.

    CLI Example:

    .. code-block:: bash

        salt '*' ps.physical_memory_buffers
    '''
    return psutil.phymem_buffers()


def disk_partitions(all=False):
    '''
    Return a list of disk partitions and their device, mount point, and
    filesystem type.

    all
        if set to False, only return local, physical partitions (hard disk,
        USB, CD/DVD partitions).  If True, return all filesystems.

    CLI Example:

    .. code-block:: bash

        salt '*' ps.disk_partitions
    '''
    result = [dict(partition._asdict()) for partition in
              psutil.disk_partitions(all)]
    return result


def disk_usage(path):
    '''
    Given a path, return a dict listing the total available space as well as
    the free space, and used space.

    CLI Example:

    .. code-block:: bash

        salt '*' ps.disk_usage /home
    '''
    return dict(psutil.disk_usage(path)._asdict())


def disk_partition_usage(all=False):
    '''
    Return a list of disk partitions plus the mount point, filesystem and usage
    statistics.

    CLI Example:

    .. code-block:: bash

        salt '*' ps.disk_partition_usage
    '''
    result = disk_partitions(all)
    for partition in result:
        partition.update(disk_usage(partition['mountpoint']))
    return result


def total_physical_memory():
    '''
    Return the total number of bytes of physical memory.

    CLI Example:

    .. code-block:: bash

        salt '*' ps.total_physical_memory
    '''
    return psutil.TOTAL_PHYMEM


def num_cpus():
    '''
    Return the number of CPUs.

    CLI Example:

    .. code-block:: bash

        salt '*' ps.num_cpus
    '''
    return psutil.NUM_CPUS


def boot_time():
    '''
    Return the boot time in number of seconds since the epoch began.

    CLI Example:

    .. code-block:: bash

        salt '*' ps.boot_time
    '''
    return psutil.BOOT_TIME


def network_io_counters():
    '''
    Return network I/O statisitics.

    CLI Example:

    .. code-block:: bash

        salt '*' ps.network_io_counters
    '''
    return dict(psutil.network_io_counters()._asdict())


def disk_io_counters():
    '''
    Return disk I/O statisitics.

    CLI Example:

    .. code-block:: bash

        salt '*' ps.disk_io_counters
    '''
    return dict(psutil.disk_io_counters()._asdict())


def get_users():
    '''
    Return logged-in users.

    CLI Example:

    .. code-block:: bash

        salt '*' ps.get_users
    '''
    try:
        recs = psutil.get_users()
        return [dict(x._asdict()) for x in recs]
    except AttributeError:
        # get_users is only present in psutil > v0.5.0
        # try utmp
        try:
            import utmp
            result = []
            while True:
                rec = utmp.utmpaccess.getutent()
                if rec is None:
                    return result
                elif rec[0] == 7:
                    started = rec[8]
                    if isinstance(started, tuple):
                        started = started[0]
                    result.append({'name': rec[4], 'terminal': rec[2],
                                   'started': started, 'host': rec[5]})
        except ImportError:
            return False
# This is a possible last ditch method
#        result = []
#        w = __salt__['cmd.run'](
#            'who', env='{"LC_ALL": "en_US.UTF-8"}').splitlines()
#        for u in w:
#            u = u.split()
#            started = __salt__['cmd.run'](
#                'date --d "{0} {1}" +%s'.format(u[2], u[3])).strip()
#            rec = {'name': u[0], 'terminal': u[1],
#                   'started': started, 'host': None}
#            if len(u) > 4:
#                rec['host'] = u[4][1:-1]
#            result.append(rec)
#        return result<|MERGE_RESOLUTION|>--- conflicted
+++ resolved
@@ -3,12 +3,8 @@
 A salt interface to psutil, a system and process library.
 See http://code.google.com/p/psutil.
 
-<<<<<<< HEAD
-:depends:   - psutil Python module
+:depends:   - psutil Python module, version 0.3.0 or later
             - python-utmp package (optional)
-=======
-:depends:   - psutil Python module, version 0.3.0 or later
->>>>>>> 996c7950
 '''
 
 # Import python libs
