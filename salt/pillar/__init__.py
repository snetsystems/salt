# -*- coding: utf-8 -*-
'''
Render the pillar data
'''

# Import python libs
from __future__ import absolute_import
import copy
import os
import collections
import logging
import tornado.gen

# Import salt libs
import salt.loader
import salt.fileclient
import salt.minion
import salt.crypt
import salt.transport
import salt.utils.url
import salt.utils.cache
from salt.exceptions import SaltClientError
from salt.template import compile_template
from salt.utils.dictupdate import merge
from salt.utils.odict import OrderedDict
from salt.version import __version__

# Import 3rd-party libs
import salt.ext.six as six

log = logging.getLogger(__name__)


def get_pillar(opts, grains, minion_id, saltenv=None, ext=None, funcs=None,
               pillar=None, pillarenv=None):
    '''
    Return the correct pillar driver based on the file_client option
    '''
    ptype = {
        'remote': RemotePillar,
        'local': Pillar
    }.get(opts['file_client'], Pillar)
    # If local pillar and we're caching, run through the cache system first
    log.debug('Determining pillar cache')
    if opts['pillar_cache']:
        log.info('Compiling pillar from cache')
        log.debug('get_pillar using pillar cache with ext: {0}'.format(ext))
        return PillarCache(opts, grains, minion_id, saltenv, ext=ext, functions=funcs,
                pillar=pillar, pillarenv=pillarenv)
    return ptype(opts, grains, minion_id, saltenv, ext, functions=funcs,
                 pillar=pillar, pillarenv=pillarenv)


# TODO: migrate everyone to this one!
def get_async_pillar(opts, grains, minion_id, saltenv=None, ext=None, funcs=None,
               pillar=None, pillarenv=None):
    '''
    Return the correct pillar driver based on the file_client option
    '''
    ptype = {
        'remote': AsyncRemotePillar,
        'local': AsyncPillar,
    }.get(opts['file_client'], AsyncPillar)
    return ptype(opts, grains, minion_id, saltenv, ext, functions=funcs,
                 pillar=pillar, pillarenv=pillarenv)


class AsyncRemotePillar(object):
    '''
    Get the pillar from the master
    '''
    def __init__(self, opts, grains, minion_id, saltenv, ext=None, functions=None,
                 pillar=None, pillarenv=None):
        self.opts = opts
        self.opts['environment'] = saltenv
        self.ext = ext
        self.grains = grains
        self.minion_id = minion_id
        self.channel = salt.transport.client.AsyncReqChannel.factory(opts)
        if pillarenv is not None or 'pillarenv' not in self.opts:
            self.opts['pillarenv'] = pillarenv
        self.pillar_override = {}
        if pillar is not None:
            if isinstance(pillar, dict):
                self.pillar_override = pillar
            else:
                log.error('Pillar data must be a dictionary')

    @tornado.gen.coroutine
    def compile_pillar(self):
        '''
        Return a future which will contain the pillar data from the master
        '''
        load = {'id': self.minion_id,
                'grains': self.grains,
                'saltenv': self.opts['environment'],
                'pillarenv': self.opts['pillarenv'],
                'pillar_override': self.pillar_override,
                'ver': '2',
                'cmd': '_pillar'}
        if self.ext:
            load['ext'] = self.ext
        try:
            ret_pillar = yield self.channel.crypted_transfer_decode_dictentry(
                load,
                dictkey='pillar',
            )
        except:
            log.exception('Exception getting pillar:')
            raise SaltClientError('Exception getting pillar.')

        if not isinstance(ret_pillar, dict):
            msg = ('Got a bad pillar from master, type {0}, expecting dict: '
                   '{1}').format(type(ret_pillar).__name__, ret_pillar)
            log.error(msg)
            # raise an exception! Pillar isn't empty, we can't sync it!
            raise SaltClientError(msg)
        raise tornado.gen.Return(ret_pillar)


class RemotePillar(object):
    '''
    Get the pillar from the master
    '''
    def __init__(self, opts, grains, minion_id, saltenv, ext=None, functions=None,
                 pillar=None, pillarenv=None):
        self.opts = opts
        self.opts['environment'] = saltenv
        self.ext = ext
        self.grains = grains
        self.minion_id = minion_id
        self.channel = salt.transport.Channel.factory(opts)
        if pillarenv is not None or 'pillarenv' not in self.opts:
            self.opts['pillarenv'] = pillarenv
        self.pillar_override = {}
        if pillar is not None:
            if isinstance(pillar, dict):
                self.pillar_override = pillar
            else:
                log.error('Pillar data must be a dictionary')

    def compile_pillar(self):
        '''
        Return the pillar data from the master
        '''
        load = {'id': self.minion_id,
                'grains': self.grains,
                'saltenv': self.opts['environment'],
                'pillarenv': self.opts['pillarenv'],
                'pillar_override': self.pillar_override,
                'ver': '2',
                'cmd': '_pillar'}
        if self.ext:
            load['ext'] = self.ext
        ret_pillar = self.channel.crypted_transfer_decode_dictentry(load,
                                                                    dictkey='pillar',
                                                                    )

        if not isinstance(ret_pillar, dict):
            log.error(
                'Got a bad pillar from master, type {0}, expecting dict: '
                '{1}'.format(type(ret_pillar).__name__, ret_pillar)
            )
            return {}
        return ret_pillar


class PillarCache(object):
    '''
    Return a cached pillar if it exists, otherwise cache it.

    Pillar caches are structed in two diminensions: minion_id with a dict of saltenvs.
    Each saltenv contains a pillar dict

    Example data structure:

    ```
    {'minion_1':
        {'base': {'pilar_key_1' 'pillar_val_1'}
    }
    '''
    # TODO ABC?
    def __init__(self, opts, grains, minion_id, saltenv, ext=None, functions=None,
            pillar=None, pillarenv=None):
        # Yes, we need all of these because we need to route to the Pillar object
        # if we have no cache. This is another refactor target.

        # Go ahead and assign these because they may be needed later
        self.opts = opts
        self.grains = grains
        self.minion_id = minion_id
        self.ext = ext
        self.functions = functions
        self.pillar = pillar
        self.pillarenv = pillarenv

        if saltenv is None:
            self.saltenv = 'base'
        else:
            self.saltenv = saltenv

        # Determine caching backend
        self.cache = salt.utils.cache.CacheFactory.factory(
                self.opts['pillar_cache_backend'],
                self.opts['pillar_cache_ttl'],
                minion_cache_path=self._minion_cache_path(minion_id))

    def _minion_cache_path(self, minion_id):
        '''
        Return the path to the cache file for the minion.

        Used only for disk-based backends
        '''
        return os.path.join(self.opts['cachedir'], 'pillar_cache', minion_id)

    def fetch_pillar(self):
        '''
        In the event of a cache miss, we need to incur the overhead of caching
        a new pillar.
        '''
        log.debug('Pillar cache getting external pillar with ext: {0}'.format(self.ext))
        fresh_pillar = Pillar(self.opts,
                                 self.grains,
                                 self.minion_id,
                                 self.saltenv,
                                 ext=self.ext,
                                 functions=self.functions,
                                 pillar=self.pillar,
                                 pillarenv=self.pillarenv)
        return fresh_pillar.compile_pillar()  # FIXME We are not yet passing pillar_dirs in here

    def compile_pillar(self, *args, **kwargs):  # Will likely just be pillar_dirs
        log.debug('Scanning pillar cache for information about minion {0} and saltenv {1}'.format(self.minion_id, self.saltenv))
        log.debug('Scanning cache: {0}'.format(self.cache._dict))
        # Check the cache!
        if self.minion_id in self.cache:  # Keyed by minion_id
            # TODO Compare grains, etc?
            if self.saltenv in self.cache[self.minion_id]:
                # We have a cache hit! Send it back.
                log.debug('Pillar cache hit for minion {0} and saltenv {1}'.format(self.minion_id, self.saltenv))
                return self.cache[self.minion_id][self.saltenv]
            else:
                # We found the minion but not the env. Store it.
                fresh_pillar = self.fetch_pillar()
                self.cache[self.minion_id][self.saltenv] = fresh_pillar
                log.debug('Pillar cache miss for saltenv {0} for minion {1}'.format(self.saltenv, self.minion_id))
                return fresh_pillar
        else:
            # We haven't seen this minion yet in the cache. Store it.
            fresh_pillar = self.fetch_pillar()
            self.cache[self.minion_id] = {self.saltenv: fresh_pillar}
            log.debug('Pillar cache miss for minion {0}'.format(self.minion_id))
            log.debug('Current pillar cache: {0}'.format(self.cache._dict))  # FIXME hack!
            return fresh_pillar


class Pillar(object):
    '''
    Read over the pillar top files and render the pillar data
    '''
    def __init__(self, opts, grains, minion_id, saltenv, ext=None, functions=None,
                 pillar=None, pillarenv=None):
        self.minion_id = minion_id
        self.ext = ext
        # Store the file_roots path so we can restore later. Issue 5449
        self.actual_file_roots = opts['file_roots']
        # use the local file client
        self.opts = self.__gen_opts(opts, grains, saltenv=saltenv, pillarenv=pillarenv)
        self.saltenv = saltenv
        self.client = salt.fileclient.get_file_client(self.opts, True)

        if opts.get('file_client', '') == 'local':
            opts['grains'] = grains

        # if we didn't pass in functions, lets load them
        if functions is None:
            utils = salt.loader.utils(opts)
            if opts.get('file_client', '') == 'local':
                self.functions = salt.loader.minion_mods(opts, utils=utils)
            else:
                self.functions = salt.loader.minion_mods(self.opts, utils=utils)
        else:
            self.functions = functions

        self.matcher = salt.minion.Matcher(self.opts, self.functions)
        self.rend = salt.loader.render(self.opts, self.functions)
        ext_pillar_opts = copy.deepcopy(self.opts)
        # Fix self.opts['file_roots'] so that ext_pillars know the real
        # location of file_roots. Issue 5951
        ext_pillar_opts['file_roots'] = self.actual_file_roots
        # Keep the incoming opts ID intact, ie, the master id
        if 'id' in opts:
            ext_pillar_opts['id'] = opts['id']
        self.merge_strategy = 'smart'
        if opts.get('pillar_source_merging_strategy'):
            self.merge_strategy = opts['pillar_source_merging_strategy']

        self.ext_pillars = salt.loader.pillars(ext_pillar_opts, self.functions)
        self.ignored_pillars = {}
        self.pillar_override = {}
        if pillar is not None:
            if isinstance(pillar, dict):
                self.pillar_override = pillar
            else:
                log.error('Pillar data must be a dictionary')

    def __valid_on_demand_ext_pillar(self, opts):
        '''
        Check to see if the on demand external pillar is allowed
        '''
        if not isinstance(self.ext, dict):
            log.error(
                'On-demand pillar %s is not formatted as a dictionary',
                self.ext
            )
            return False

        on_demand = opts.get('on_demand_ext_pillar', [])
        try:
            invalid_on_demand = set([x for x in self.ext if x not in on_demand])
        except TypeError:
            # Prevent traceback when on_demand_ext_pillar option is malformed
            log.error(
                'The \'on_demand_ext_pillar\' configuration option is '
                'malformed, it should be a list of ext_pillar module names'
            )
            return False

<<<<<<< HEAD
    def __gen_opts(self, opts_in, grains, saltenv=None, ext=None, pillarenv=None):
=======
        if invalid_on_demand:
            log.error(
                'The following ext_pillar modules are not allowed for '
                'on-demand pillar data: %s. Valid on-demand ext_pillar '
                'modules are: %s. The valid modules can be adjusted by '
                'setting the \'on_demand_ext_pillar\' config option.',
                ', '.join(sorted(invalid_on_demand)),
                ', '.join(on_demand),
            )
            return False
        return True

    def __gen_opts(self, opts_in, grains, saltenv=None, env=None, pillarenv=None):
>>>>>>> b66b6f64
        '''
        The options need to be altered to conform to the file client
        '''
        opts = copy.deepcopy(opts_in)
        opts['file_roots'] = opts['pillar_roots']
        opts['file_client'] = 'local'
        if not grains:
            opts['grains'] = {}
        else:
            opts['grains'] = grains
        if not opts.get('environment'):
            opts['environment'] = saltenv
        opts['id'] = self.minion_id
        if not opts.get('pillarenv'):
            opts['pillarenv'] = pillarenv
        if opts['state_top'].startswith('salt://'):
            opts['state_top'] = opts['state_top']
        elif opts['state_top'].startswith('/'):
            opts['state_top'] = salt.utils.url.create(opts['state_top'][1:])
        else:
            opts['state_top'] = salt.utils.url.create(opts['state_top'])
        if self.ext and self.__valid_on_demand_ext_pillar(opts):
            if 'ext_pillar' in opts:
                opts['ext_pillar'].append(self.ext)
            else:
                opts['ext_pillar'] = [self.ext]
        return opts

    def _get_envs(self):
        '''
        Pull the file server environments out of the master options
        '''
        envs = set(['base'])
        if 'file_roots' in self.opts:
            envs.update(list(self.opts['file_roots']))
        return envs

    def get_tops(self):
        '''
        Gather the top files
        '''
        tops = collections.defaultdict(list)
        include = collections.defaultdict(list)
        done = collections.defaultdict(list)
        errors = []
        # Gather initial top files
        try:
            if self.opts['pillarenv']:
                tops[self.opts['pillarenv']] = [
                        compile_template(
                            self.client.cache_file(
                                self.opts['state_top'],
                                self.opts['pillarenv']
                                ),
                            self.rend,
                            self.opts['renderer'],
                            self.opts['renderer_blacklist'],
                            self.opts['renderer_whitelist'],
                            self.opts['pillarenv'],
                            _pillar_rend=True,
                            )
                        ]
            else:
                for saltenv in self._get_envs():
                    if self.opts.get('pillar_source_merging_strategy', None) == "none":
                        if self.saltenv and saltenv != self.saltenv:
                            continue
                        if not self.saltenv and not saltenv == 'base':
                            continue
                    top = self.client.cache_file(
                            self.opts['state_top'],
                            saltenv
                            )
                    if top:
                        tops[saltenv].append(
                                compile_template(
                                    top,
                                    self.rend,
                                    self.opts['renderer'],
                                    self.opts['renderer_blacklist'],
                                    self.opts['renderer_whitelist'],
                                    saltenv=saltenv,
                                    _pillar_rend=True,
                                    )
                                )
        except Exception as exc:
            errors.append(
                    ('Rendering Primary Top file failed, render error:\n{0}'
                        .format(exc)))
            log.error('Pillar rendering failed for minion {0}: '.format(self.minion_id),
                    exc_info=True)

        # Search initial top files for includes
        for saltenv, ctops in six.iteritems(tops):
            for ctop in ctops:
                if 'include' not in ctop:
                    continue
                for sls in ctop['include']:
                    include[saltenv].append(sls)
                ctop.pop('include')
        # Go through the includes and pull out the extra tops and add them
        while include:
            pops = []
            for saltenv, states in six.iteritems(include):
                pops.append(saltenv)
                if not states:
                    continue
                for sls in states:
                    if sls in done[saltenv]:
                        continue
                    try:
                        tops[saltenv].append(
                                compile_template(
                                    self.client.get_state(
                                        sls,
                                        saltenv
                                        ).get('dest', False),
                                    self.rend,
                                    self.opts['renderer'],
                                    self.opts['renderer_blacklist'],
                                    self.opts['renderer_whitelist'],
                                    saltenv=saltenv,
                                    _pillar_rend=True,
                                    )
                                )
                    except Exception as exc:
                        errors.append(
                                ('Rendering Top file {0} failed, render error'
                                 ':\n{1}').format(sls, exc))
                    done[saltenv].append(sls)
            for saltenv in pops:
                if saltenv in include:
                    include.pop(saltenv)

        return tops, errors

    def merge_tops(self, tops):
        '''
        Cleanly merge the top files
        '''
        top = collections.defaultdict(OrderedDict)
        orders = collections.defaultdict(OrderedDict)
        for ctops in six.itervalues(tops):
            for ctop in ctops:
                for saltenv, targets in six.iteritems(ctop):
                    if saltenv == 'include':
                        continue
                    for tgt in targets:
                        matches = []
                        states = OrderedDict()
                        orders[saltenv][tgt] = 0
                        ignore_missing = False
                        for comp in ctop[saltenv][tgt]:
                            if isinstance(comp, dict):
                                if 'match' in comp:
                                    matches.append(comp)
                                if 'order' in comp:
                                    order = comp['order']
                                    if not isinstance(order, int):
                                        try:
                                            order = int(order)
                                        except ValueError:
                                            order = 0
                                    orders[saltenv][tgt] = order
                                if comp.get('ignore_missing', False):
                                    ignore_missing = True
                            if isinstance(comp, six.string_types):
                                states[comp] = True
                        if ignore_missing:
                            if saltenv not in self.ignored_pillars:
                                self.ignored_pillars[saltenv] = []
                            self.ignored_pillars[saltenv].extend(states.keys())
                        top[saltenv][tgt] = matches
                        top[saltenv][tgt].extend(states)
        return self.sort_top_targets(top, orders)

    def sort_top_targets(self, top, orders):
        '''
        Returns the sorted high data from the merged top files
        '''
        sorted_top = collections.defaultdict(OrderedDict)
        # pylint: disable=cell-var-from-loop
        for saltenv, targets in six.iteritems(top):
            sorted_targets = sorted(targets,
                    key=lambda target: orders[saltenv][target])
            for target in sorted_targets:
                sorted_top[saltenv][target] = targets[target]
        # pylint: enable=cell-var-from-loop
        return sorted_top

    def get_top(self):
        '''
        Returns the high data derived from the top file
        '''
        tops, errors = self.get_tops()
        try:
            merged_tops = self.merge_tops(tops)
        except TypeError as err:
            merged_tops = OrderedDict()
            errors.append('Error encountered while render pillar top file.')
        return merged_tops, errors

    def top_matches(self, top):
        '''
        Search through the top high data for matches and return the states
        that this minion needs to execute.

        Returns:
        {'saltenv': ['state1', 'state2', ...]}
        '''
        matches = {}
        for saltenv, body in six.iteritems(top):
            if self.opts['pillarenv']:
                if saltenv != self.opts['pillarenv']:
                    continue
            for match, data in six.iteritems(body):
                if self.matcher.confirm_top(
                        match,
                        data,
                        self.opts.get('nodegroups', {}),
                        ):
                    if saltenv not in matches:
                        matches[saltenv] = env_matches = []
                    else:
                        env_matches = matches[saltenv]
                    for item in data:
                        if isinstance(item, six.string_types) and item not in env_matches:
                            env_matches.append(item)
        return matches

    def render_pstate(self, sls, saltenv, mods, defaults=None):
        '''
        Collect a single pillar sls file and render it
        '''
        if defaults is None:
            defaults = {}
        err = ''
        errors = []
        fn_ = self.client.get_state(sls, saltenv).get('dest', False)
        if not fn_:
            if sls in self.ignored_pillars.get(saltenv, []):
                log.debug('Skipping ignored and missing SLS \'{0}\' in'
                          ' environment \'{1}\''.format(sls, saltenv))
                return None, mods, errors
            elif self.opts['pillar_roots'].get(saltenv):
                msg = ('Specified SLS \'{0}\' in environment \'{1}\' is not'
                       ' available on the salt master').format(sls, saltenv)
                log.error(msg)
                errors.append(msg)
            else:
                msg = ('Specified SLS \'{0}\' in environment \'{1}\' was not '
                       'found. '.format(sls, saltenv))
                if self.opts.get('__git_pillar', False) is True:
                    msg += (
                        'This is likely caused by a git_pillar top file '
                        'containing an environment other than the one for the '
                        'branch in which it resides. Each git_pillar '
                        'branch/tag must have its own top file.'
                    )
                else:
                    msg += (
                        'This could be because SLS \'{0}\' is in an '
                        'environment other than \'{1}\', but \'{1}\' is '
                        'included in that environment\'s Pillar top file. It '
                        'could also be due to environment \'{1}\' not being '
                        'defined in \'pillar_roots\'.'.format(sls, saltenv)
                    )
                log.debug(msg)
                # return state, mods, errors
                return None, mods, errors
        state = None
        try:
            state = compile_template(fn_,
                                     self.rend,
                                     self.opts['renderer'],
                                     self.opts['renderer_blacklist'],
                                     self.opts['renderer_whitelist'],
                                     saltenv,
                                     sls,
                                     _pillar_rend=True,
                                     **defaults)
        except Exception as exc:
            msg = 'Rendering SLS \'{0}\' failed, render error:\n{1}'.format(
                sls, exc
            )
            log.critical(msg)
            if self.opts.get('pillar_safe_render_error', True):
                errors.append(
                    'Rendering SLS \'{0}\' failed. Please see master log for '
                    'details.'.format(sls)
                )
            else:
                errors.append(msg)
        mods.add(sls)
        nstate = None
        if state:
            if not isinstance(state, dict):
                msg = 'SLS \'{0}\' does not render to a dictionary'.format(sls)
                log.error(msg)
                errors.append(msg)
            else:
                if 'include' in state:
                    if not isinstance(state['include'], list):
                        msg = ('Include Declaration in SLS \'{0}\' is not '
                               'formed as a list'.format(sls))
                        log.error(msg)
                        errors.append(msg)
                    else:
                        for sub_sls in state.pop('include'):
                            if isinstance(sub_sls, dict):
                                sub_sls, v = next(six.iteritems(sub_sls))
                                defaults = v.get('defaults', {})
                                key = v.get('key', None)
                            else:
                                key = None
                            if sub_sls not in mods:
                                nstate, mods, err = self.render_pstate(
                                        sub_sls,
                                        saltenv,
                                        mods,
                                        defaults
                                        )
                                if nstate:
                                    if key:
                                        nstate = {
                                            key: nstate
                                        }

                                    state = merge(
                                        state,
                                        nstate,
                                        self.merge_strategy,
                                        self.opts.get('renderer', 'yaml'),
                                        self.opts.get('pillar_merge_lists', False))

                                if err:
                                    errors += err
        return state, mods, errors

    def render_pillar(self, matches, errors=None):
        '''
        Extract the sls pillar files from the matches and render them into the
        pillar
        '''
        pillar = copy.copy(self.pillar_override)
        if errors is None:
            errors = []
        for saltenv, pstates in six.iteritems(matches):
            mods = set()
            for sls in pstates:
                pstate, mods, err = self.render_pstate(sls, saltenv, mods)

                if err:
                    errors += err

                if pstate is not None:
                    if not isinstance(pstate, dict):
                        log.error(
                            'The rendered pillar sls file, \'{0}\' state did '
                            'not return the expected data format. This is '
                            'a sign of a malformed pillar sls file. Returned '
                            'errors: {1}'.format(
                                sls,
                                ', '.join(
                                    ['\'{0}\''.format(e) for e in errors]
                                )
                            )
                        )
                        continue
                    pillar = merge(
                        pillar,
                        pstate,
                        self.merge_strategy,
                        self.opts.get('renderer', 'yaml'),
                        self.opts.get('pillar_merge_lists', False))

        return pillar, errors

    def _external_pillar_data(self, pillar, val, pillar_dirs, key):
        '''
        Builds actual pillar data structure and updates the ``pillar`` variable
        '''
        ext = None

        if isinstance(val, dict):
            ext = self.ext_pillars[key](self.minion_id, pillar, **val)
        elif isinstance(val, list):
            if key == 'git':
                ext = self.ext_pillars[key](self.minion_id,
                                            val,
                                            pillar_dirs)
            else:
                ext = self.ext_pillars[key](self.minion_id,
                                            pillar,
                                            *val)
        else:
            if key == 'git':
                ext = self.ext_pillars[key](self.minion_id,
                                            val,
                                            pillar_dirs)
            else:
                ext = self.ext_pillars[key](self.minion_id,
                                            pillar,
                                            val)
        return ext

    def ext_pillar(self, pillar, pillar_dirs, errors=None):
        '''
        Render the external pillar data
        '''
        if errors is None:
            errors = []
        try:
            # Make sure that on-demand git_pillar is fetched before we try to
            # compile the pillar data. git_pillar will fetch a remote when
            # the git ext_pillar() func is run, but only for masterless.
            if self.ext and 'git' in self.ext \
                    and self.opts.get('__role') != 'minion':
                # Avoid circular import
                import salt.utils.gitfs
                from salt.pillar.git_pillar import PER_REMOTE_OVERRIDES
                git_pillar = salt.utils.gitfs.GitPillar(self.opts)
                git_pillar.init_remotes(self.ext['git'], PER_REMOTE_OVERRIDES)
                git_pillar.fetch_remotes()
        except TypeError:
            # Handle malformed ext_pillar
            pass
        if 'ext_pillar' not in self.opts:
            return pillar, errors
        if not isinstance(self.opts['ext_pillar'], list):
            errors.append('The "ext_pillar" option is malformed')
            log.critical(errors[-1])
            return pillar, errors
        ext = None
        # Bring in CLI pillar data
        if self.pillar_override and isinstance(self.pillar_override, dict):
            pillar = merge(pillar,
                           self.pillar_override,
                           self.merge_strategy,
                           self.opts.get('renderer', 'yaml'),
                           self.opts.get('pillar_merge_lists', False))

        for run in self.opts['ext_pillar']:
            if not isinstance(run, dict):
                errors.append('The "ext_pillar" option is malformed')
                log.critical(errors[-1])
                return {}, errors
            if next(six.iterkeys(run)) in self.opts.get('exclude_ext_pillar', []):
                continue
            for key, val in six.iteritems(run):
                if key not in self.ext_pillars:
                    log.critical(
                        'Specified ext_pillar interface {0} is '
                        'unavailable'.format(key)
                    )
                    continue
                try:
                    ext = self._external_pillar_data(pillar,
                                                        val,
                                                        pillar_dirs,
                                                        key)
                except Exception as exc:
                    errors.append('Failed to load ext_pillar {0}: {1}'.format(
                        key, exc))
            if ext:
                pillar = merge(
                    pillar,
                    ext,
                    self.merge_strategy,
                    self.opts.get('renderer', 'yaml'),
                    self.opts.get('pillar_merge_lists', False))
                ext = None
        return pillar, errors

    def compile_pillar(self, ext=True, pillar_dirs=None):
        '''
        Render the pillar data and return
        '''
        top, top_errors = self.get_top()
        if ext:
            if self.opts.get('ext_pillar_first', False):
                self.opts['pillar'], errors = self.ext_pillar({}, pillar_dirs)
                self.rend = salt.loader.render(self.opts, self.functions)
                matches = self.top_matches(top)
                pillar, errors = self.render_pillar(matches, errors=errors)
                pillar = merge(self.opts['pillar'],
                               pillar,
                               self.merge_strategy,
                               self.opts.get('renderer', 'yaml'),
                               self.opts.get('pillar_merge_lists', False))
            else:
                matches = self.top_matches(top)
                pillar, errors = self.render_pillar(matches)
                pillar, errors = self.ext_pillar(
                    pillar, pillar_dirs, errors=errors)
        else:
            matches = self.top_matches(top)
            pillar, errors = self.render_pillar(matches)
        errors.extend(top_errors)
        if self.opts.get('pillar_opts', False):
            mopts = dict(self.opts)
            if 'grains' in mopts:
                mopts.pop('grains')
            # Restore the actual file_roots path. Issue 5449
            mopts['file_roots'] = self.actual_file_roots
            mopts['saltversion'] = __version__
            pillar['master'] = mopts
        if errors:
            for error in errors:
                log.critical('Pillar render error: {0}'.format(error))
            pillar['_errors'] = errors

        if self.pillar_override and isinstance(self.pillar_override, dict):
            pillar = merge(pillar,
                           self.pillar_override,
                           self.merge_strategy,
                           self.opts.get('renderer', 'yaml'),
                           self.opts.get('pillar_merge_lists', False))

        return pillar


# TODO: actually migrate from Pillar to AsyncPillar to allow for futures in
# ext_pillar etc.
class AsyncPillar(Pillar):
    @tornado.gen.coroutine
    def compile_pillar(self, ext=True, pillar_dirs=None):
        ret = super(AsyncPillar, self).compile_pillar(ext=ext, pillar_dirs=pillar_dirs)
        raise tornado.gen.Return(ret)<|MERGE_RESOLUTION|>--- conflicted
+++ resolved
@@ -326,9 +326,6 @@
             )
             return False
 
-<<<<<<< HEAD
-    def __gen_opts(self, opts_in, grains, saltenv=None, ext=None, pillarenv=None):
-=======
         if invalid_on_demand:
             log.error(
                 'The following ext_pillar modules are not allowed for '
@@ -341,8 +338,7 @@
             return False
         return True
 
-    def __gen_opts(self, opts_in, grains, saltenv=None, env=None, pillarenv=None):
->>>>>>> b66b6f64
+    def __gen_opts(self, opts_in, grains, saltenv=None, ext=None, pillarenv=None):
         '''
         The options need to be altered to conform to the file client
         '''
