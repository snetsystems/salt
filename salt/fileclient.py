# -*- coding: utf-8 -*-
'''
Classes that manage file clients
'''
from __future__ import absolute_import

# Import python libs
import contextlib
import logging
import os
import shutil
import ftplib
from tornado.httputil import parse_response_start_line, HTTPInputError

# Import salt libs
from salt.exceptions import (
    CommandExecutionError, MinionError
)
import salt.client
import salt.crypt
import salt.loader
import salt.payload
import salt.transport
import salt.fileserver
import salt.utils
import salt.utils.files
import salt.utils.templates
import salt.utils.url
import salt.utils.gzip_util
import salt.utils.http
<<<<<<< HEAD
import salt.utils.s3
import salt.ext.six as six
=======
>>>>>>> b3f63676
from salt.utils.locales import sdecode
from salt.utils.openstack.swift import SaltSwift

# pylint: disable=no-name-in-module,import-error
import salt.ext.six.moves.BaseHTTPServer as BaseHTTPServer
from salt.ext.six.moves.urllib.error import HTTPError, URLError
from salt.ext.six.moves.urllib.parse import urlparse, urlunparse
# pylint: enable=no-name-in-module,import-error

log = logging.getLogger(__name__)


def get_file_client(opts, pillar=False):
    '''
    Read in the ``file_client`` option and return the correct type of file
    server
    '''
    client = opts.get('file_client', 'remote')
    if pillar and client == 'local':
        client = 'pillar'
    return {
        'remote': RemoteClient,
        'local': FSClient,
        'pillar': LocalClient,
    }.get(client, RemoteClient)(opts)


def decode_dict_keys_to_str(src):
    '''
    Convert top level keys from bytes to strings if possible.
    This is necessary because Python 3 makes a distinction
    between these types.
    '''
    if not six.PY3 or not isinstance(src, dict):
        return src

    output = {}
    for key, val in six.iteritems(src):
        if isinstance(key, bytes):
            try:
                key = key.decode()
            except UnicodeError:
                pass
        output[key] = val
    return output


class Client(object):
    '''
    Base class for Salt file interactions
    '''
    def __init__(self, opts):
        self.opts = opts
        self.utils = salt.loader.utils(self.opts)
        self.serial = salt.payload.Serial(self.opts)

    # Add __setstate__ and __getstate__ so that the object may be
    # deep copied. It normally can't be deep copied because its
    # constructor requires an 'opts' parameter.
    # The TCP transport needs to be able to deep copy this class
    # due to 'salt.utils.context.ContextDict.clone'.
    def __setstate__(self, state):
        # This will polymorphically call __init__
        # in the derived class.
        self.__init__(state['opts'])

    def __getstate__(self):
        return {'opts': self.opts}

    def _check_proto(self, path):
        '''
        Make sure that this path is intended for the salt master and trim it
        '''
        if not path.startswith('salt://'):
            raise MinionError(u'Unsupported path: {0}'.format(path))
        file_path, saltenv = salt.utils.url.parse(path)
        return file_path

    def _file_local_list(self, dest):
        '''
        Helper util to return a list of files in a directory
        '''
        if os.path.isdir(dest):
            destdir = dest
        else:
            destdir = os.path.dirname(dest)

        filelist = set()

        for root, dirs, files in os.walk(destdir, followlinks=True):
            for name in files:
                path = os.path.join(root, name)
                filelist.add(path)

        return filelist

    @contextlib.contextmanager
    def _cache_loc(self, path, saltenv='base', cachedir=None):
        '''
        Return the local location to cache the file, cache dirs will be made
        '''
        if cachedir is None:
            cachedir = self.opts['cachedir']
        elif not os.path.isabs(cachedir):
            cachedir = os.path.join(self.opts['cachedir'], cachedir)

        dest = salt.utils.path_join(cachedir,
                                    'files',
                                    saltenv,
                                    path)
        destdir = os.path.dirname(dest)
        cumask = os.umask(63)
        if not os.path.isdir(destdir):
            # remove destdir if it is a regular file to avoid an OSError when
            # running os.makedirs below
            if os.path.isfile(destdir):
                os.remove(destdir)
            os.makedirs(destdir)
        yield dest
        os.umask(cumask)

    def get_file(self,
                 path,
                 dest='',
                 makedirs=False,
                 saltenv='base',
                 gzip=None,
                 cachedir=None):
        '''
        Copies a file from the local files or master depending on
        implementation
        '''
        raise NotImplementedError

    def file_list_emptydirs(self, saltenv='base', prefix=''):
        '''
        List the empty dirs
        '''
        raise NotImplementedError

    def cache_file(self, path, saltenv='base', cachedir=None):
        '''
        Pull a file down from the file server and store it in the minion
        file cache
        '''
        return self.get_url(path, '', True, saltenv, cachedir=cachedir)

    def cache_files(self, paths, saltenv='base', cachedir=None):
        '''
        Download a list of files stored on the master and put them in the
        minion file cache
        '''
        ret = []
        if isinstance(paths, str):
            paths = paths.split(',')
        for path in paths:
            ret.append(self.cache_file(path, saltenv, cachedir=cachedir))
        return ret

    def cache_master(self, saltenv='base', cachedir=None):
        '''
        Download and cache all files on a master in a specified environment
        '''
        ret = []
        for path in self.file_list(saltenv):
            ret.append(
                self.cache_file(
                    salt.utils.url.create(path), saltenv, cachedir=cachedir)
            )
        return ret

    def cache_dir(self, path, saltenv='base', include_empty=False,
                  include_pat=None, exclude_pat=None, cachedir=None):
        '''
        Download all of the files in a subdir of the master
        '''
        ret = []

        path = self._check_proto(sdecode(path))
        # We want to make sure files start with this *directory*, use
        # '/' explicitly because the master (that's generating the
        # list of files) only runs on POSIX
        if not path.endswith('/'):
            path = path + '/'

        log.info(
            'Caching directory \'{0}\' for environment \'{1}\''.format(
                path, saltenv
            )
        )
        # go through the list of all files finding ones that are in
        # the target directory and caching them
        for fn_ in self.file_list(saltenv):
            fn_ = sdecode(fn_)
            if fn_.strip() and fn_.startswith(path):
                if salt.utils.check_include_exclude(
                        fn_, include_pat, exclude_pat):
                    fn_ = self.cache_file(
                        salt.utils.url.create(fn_), saltenv, cachedir=cachedir)
                    if fn_:
                        ret.append(fn_)

        if include_empty:
            # Break up the path into a list containing the bottom-level
            # directory (the one being recursively copied) and the directories
            # preceding it
            # separated = string.rsplit(path, '/', 1)
            # if len(separated) != 2:
            #     # No slashes in path. (So all files in saltenv will be copied)
            #     prefix = ''
            # else:
            #     prefix = separated[0]
            if cachedir is None:
                cachedir = self.opts['cachedir']
            elif not os.path.isabs(cachedir):
                cachedir = os.path.join(self.opts['cachedir'], cachedir)

            dest = salt.utils.path_join(cachedir, 'files', saltenv)
            for fn_ in self.file_list_emptydirs(saltenv):
                fn_ = sdecode(fn_)
                if fn_.startswith(path):
                    minion_dir = '{0}/{1}'.format(dest, fn_)
                    if not os.path.isdir(minion_dir):
                        os.makedirs(minion_dir)
                    ret.append(minion_dir)
        return ret

    def cache_local_file(self, path, **kwargs):
        '''
        Cache a local file on the minion in the localfiles cache
        '''
        dest = os.path.join(self.opts['cachedir'], 'localfiles',
                            path.lstrip('/'))
        destdir = os.path.dirname(dest)

        if not os.path.isdir(destdir):
            os.makedirs(destdir)

        shutil.copyfile(path, dest)
        return dest

    def file_local_list(self, saltenv='base'):
        '''
        List files in the local minion files and localfiles caches
        '''
        filesdest = os.path.join(self.opts['cachedir'], 'files', saltenv)
        localfilesdest = os.path.join(self.opts['cachedir'], 'localfiles')

        fdest = self._file_local_list(filesdest)
        ldest = self._file_local_list(localfilesdest)
        return sorted(fdest.union(ldest))

    def file_list(self, saltenv='base', prefix=''):
        '''
        This function must be overwritten
        '''
        return []

    def dir_list(self, saltenv='base', prefix=''):
        '''
        This function must be overwritten
        '''
        return []

    def symlink_list(self, saltenv='base', prefix=''):
        '''
        This function must be overwritten
        '''
        return {}

    def is_cached(self, path, saltenv='base', cachedir=None):
        '''
        Returns the full path to a file if it is cached locally on the minion
        otherwise returns a blank string
        '''
        if path.startswith('salt://'):
            path, senv = salt.utils.url.parse(path)
            if senv:
                saltenv = senv

        escaped = True if salt.utils.url.is_escaped(path) else False

        # also strip escape character '|'
        localsfilesdest = os.path.join(
            self.opts['cachedir'], 'localfiles', path.lstrip('|/'))
        filesdest = os.path.join(
            self.opts['cachedir'], 'files', saltenv, path.lstrip('|/'))
        extrndest = self._extrn_path(path, saltenv, cachedir=cachedir)

        if os.path.exists(filesdest):
            return salt.utils.url.escape(filesdest) if escaped else filesdest
        elif os.path.exists(localsfilesdest):
            return salt.utils.url.escape(localsfilesdest) \
                if escaped \
                else localsfilesdest
        elif os.path.exists(extrndest):
            return extrndest

        return ''

    def list_states(self, saltenv):
        '''
        Return a list of all available sls modules on the master for a given
        environment
        '''

        limit_traversal = self.opts.get('fileserver_limit_traversal', False)
        states = []

        if limit_traversal:
            if saltenv not in self.opts['file_roots']:
                log.warning(
                    'During an attempt to list states for saltenv \'{0}\', '
                    'the environment could not be found in the configured '
                    'file roots'.format(saltenv)
                )
                return states
            for path in self.opts['file_roots'][saltenv]:
                for root, dirs, files in os.walk(path, topdown=True):
                    log.debug('Searching for states in dirs {0} and files '
                              '{1}'.format(dirs, files))
                    if not [filename.endswith('.sls') for filename in files]:
                        #  Use shallow copy so we don't disturb the memory used by os.walk. Otherwise this breaks!
                        del dirs[:]
                    else:
                        for found_file in files:
                            stripped_root = os.path.relpath(root, path).replace('/', '.')
                            if salt.utils.is_windows():
                                stripped_root = stripped_root.replace('\\', '/')
                            if found_file.endswith(('.sls')):
                                if found_file.endswith('init.sls'):
                                    if stripped_root.endswith('.'):
                                        stripped_root = stripped_root.rstrip('.')
                                    states.append(stripped_root)
                                else:
                                    if not stripped_root.endswith('.'):
                                        stripped_root += '.'
                                    if stripped_root.startswith('.'):
                                        stripped_root = stripped_root.lstrip('.')
                                    states.append(stripped_root + found_file[:-4])
        else:
            for path in self.file_list(saltenv):
                if salt.utils.is_windows():
                    path = path.replace('\\', '/')
                if path.endswith('.sls'):
                    # is an sls module!
                    if path.endswith('{0}init.sls'.format('/')):
                        states.append(path.replace('/', '.')[:-9])
                    else:
                        states.append(path.replace('/', '.')[:-4])
        return states

    def get_state(self, sls, saltenv, cachedir=None):
        '''
        Get a state file from the master and store it in the local minion
        cache; return the location of the file
        '''
        if '.' in sls:
            sls = sls.replace('.', '/')
        sls_url = salt.utils.url.create(sls + '.sls')
        init_url = salt.utils.url.create(sls + '/init.sls')
        for path in [sls_url, init_url]:
            dest = self.cache_file(path, saltenv, cachedir=cachedir)
            if dest:
                return {'source': path, 'dest': dest}
        return {}

    def get_dir(self, path, dest='', saltenv='base', gzip=None,
                cachedir=None):
        '''
        Get a directory recursively from the salt-master
        '''
        ret = []
        # Strip trailing slash
        path = self._check_proto(path).rstrip('/')
        # Break up the path into a list containing the bottom-level directory
        # (the one being recursively copied) and the directories preceding it
        separated = path.rsplit('/', 1)
        if len(separated) != 2:
            # No slashes in path. (This means all files in saltenv will be
            # copied)
            prefix = ''
        else:
            prefix = separated[0]

        # Copy files from master
        for fn_ in self.file_list(saltenv, prefix=path):
            # Prevent files in "salt://foobar/" (or salt://foo.sh) from
            # matching a path of "salt://foo"
            try:
                if fn_[len(path)] != '/':
                    continue
            except IndexError:
                continue
            # Remove the leading directories from path to derive
            # the relative path on the minion.
            minion_relpath = fn_[len(prefix):].lstrip('/')
            ret.append(
               self.get_file(
                  salt.utils.url.create(fn_),
                  '{0}/{1}'.format(dest, minion_relpath),
                  True, saltenv, gzip
               )
            )
        # Replicate empty dirs from master
        try:
            for fn_ in self.file_list_emptydirs(saltenv, prefix=path):
                # Prevent an empty dir "salt://foobar/" from matching a path of
                # "salt://foo"
                try:
                    if fn_[len(path)] != '/':
                        continue
                except IndexError:
                    continue
                # Remove the leading directories from path to derive
                # the relative path on the minion.
                minion_relpath = fn_[len(prefix):].lstrip('/')
                minion_mkdir = '{0}/{1}'.format(dest, minion_relpath)
                if not os.path.isdir(minion_mkdir):
                    os.makedirs(minion_mkdir)
                ret.append(minion_mkdir)
        except TypeError:
            pass
        ret.sort()
        return ret

    def get_url(self, url, dest, makedirs=False, saltenv='base',
                no_cache=False, cachedir=None):
        '''
        Get a single file from a URL.
        '''
        url_data = urlparse(url)

        if url_data.scheme in ('file', ''):
            # Local filesystem
            if not os.path.isabs(url_data.path):
                raise CommandExecutionError(
                    'Path \'{0}\' is not absolute'.format(url_data.path)
                )
            return url_data.path

        if url_data.scheme == 'salt':
            return self.get_file(
                url, dest, makedirs, saltenv, cachedir=cachedir)
        if dest:
            destdir = os.path.dirname(dest)
            if not os.path.isdir(destdir):
                if makedirs:
                    os.makedirs(destdir)
                else:
                    return ''
        elif not no_cache:
            dest = self._extrn_path(url, saltenv, cachedir=cachedir)
            destdir = os.path.dirname(dest)
            if not os.path.isdir(destdir):
                os.makedirs(destdir)

        if url_data.scheme == 's3':
            try:
                def s3_opt(key, default=None):
                    '''Get value of s3.<key> from Minion config or from Pillar'''
                    if 's3.' + key in self.opts:
                        return self.opts['s3.' + key]
                    try:
                        return self.opts['pillar']['s3'][key]
                    except (KeyError, TypeError):
                        return default
                self.utils['s3.query'](method='GET',
                                       bucket=url_data.netloc,
                                       path=url_data.path[1:],
                                       return_bin=False,
                                       local_file=dest,
                                       action=None,
                                       key=s3_opt('key'),
                                       keyid=s3_opt('keyid'),
                                       service_url=s3_opt('service_url'),
                                       verify_ssl=s3_opt('verify_ssl', True),
                                       location=s3_opt('location'))
                return dest
            except Exception as exc:
                raise MinionError(
                    'Could not fetch from {0}. Exception: {1}'.format(url, exc)
                )
        if url_data.scheme == 'ftp':
            try:
                ftp = ftplib.FTP(url_data.hostname)
                ftp.login()
                with salt.utils.fopen(dest, 'wb') as fp_:
                    ftp.retrbinary('RETR {0}'.format(url_data.path), fp_.write)
                return dest
            except Exception as exc:
                raise MinionError('Could not retrieve {0} from FTP server. Exception: {1}'.format(url, exc))

        if url_data.scheme == 'swift':
            try:
                def swift_opt(key, default):
                    '''Get value of <key> from Minion config or from Pillar'''
                    if key in self.opts:
                        return self.opts[key]
                    try:
                        return self.opts['pillar'][key]
                    except (KeyError, TypeError):
                        return default

                swift_conn = SaltSwift(swift_opt('keystone.user', None),
                                       swift_opt('keystone.tenant', None),
                                       swift_opt('keystone.auth_url', None),
                                       swift_opt('keystone.password', None))

                swift_conn.get_object(url_data.netloc,
                                      url_data.path[1:],
                                      dest)
                return dest
            except Exception:
                raise MinionError('Could not fetch from {0}'.format(url))

        get_kwargs = {}
        if url_data.username is not None \
                and url_data.scheme in ('http', 'https'):
            netloc = url_data.netloc
            at_sign_pos = netloc.rfind('@')
            if at_sign_pos != -1:
                netloc = netloc[at_sign_pos + 1:]
            fixed_url = urlunparse(
                (url_data.scheme, netloc, url_data.path,
                 url_data.params, url_data.query, url_data.fragment))
            get_kwargs['auth'] = (url_data.username, url_data.password)
        else:
            fixed_url = url

        destfp = None
        try:
            # Tornado calls streaming_callback on redirect response bodies.
            # But we need streaming to support fetching large files (> RAM avail).
            # Here we working this around by disabling recording the body for redirections.
            # The issue is fixed in Tornado 4.3.0 so on_header callback could be removed
            # when we'll deprecate Tornado<4.3.0.
            # See #27093 and #30431 for details.

            # Use list here to make it writable inside the on_header callback. Simple bool doesn't
            # work here: on_header creates a new local variable instead. This could be avoided in
            # Py3 with 'nonlocal' statement. There is no Py2 alternative for this.
            write_body = [False]

            def on_header(hdr):
                try:
                    hdr = parse_response_start_line(hdr)
                except HTTPInputError:
                    # Not the first line, do nothing
                    return
                write_body[0] = hdr.code not in [301, 302, 303, 307]

            if no_cache:
                result = []

                def on_chunk(chunk):
                    if write_body[0]:
                        result.append(chunk)
            else:
                dest_tmp = "{0}.part".format(dest)
                # We need an open filehandle to use in the on_chunk callback,
                # that's why we're not using a with clause here.
                destfp = salt.utils.fopen(dest_tmp, 'wb')

                def on_chunk(chunk):
                    if write_body[0]:
                        destfp.write(chunk)

            query = salt.utils.http.query(
                fixed_url,
                stream=True,
                streaming_callback=on_chunk,
                header_callback=on_header,
                username=url_data.username,
                password=url_data.password,
                opts=self.opts,
                **get_kwargs
            )
            if 'handle' not in query:
                raise MinionError('Error: {0} reading {1}'.format(query['error'], url))
            if no_cache:
                return ''.join(result)
            else:
                destfp.close()
                destfp = None
                salt.utils.files.rename(dest_tmp, dest)
                return dest
        except HTTPError as exc:
            raise MinionError('HTTP error {0} reading {1}: {3}'.format(
                exc.code,
                url,
                *BaseHTTPServer.BaseHTTPRequestHandler.responses[exc.code]))
        except URLError as exc:
            raise MinionError('Error reading {0}: {1}'.format(url, exc.reason))
        finally:
            if destfp is not None:
                destfp.close()

    def get_template(
            self,
            url,
            dest,
            template='jinja',
            makedirs=False,
            saltenv='base',
            cachedir=None,
            **kwargs):
        '''
        Cache a file then process it as a template
        '''
        if 'env' in kwargs:
            salt.utils.warn_until(
                'Oxygen',
                'Parameter \'env\' has been detected in the argument list.  This '
                'parameter is no longer used and has been replaced by \'saltenv\' '
                'as of Salt Carbon.  This warning will be removed in Salt Oxygen.'
                )
            kwargs.pop('env')

        kwargs['saltenv'] = saltenv
        url_data = urlparse(url)
        sfn = self.cache_file(url, saltenv, cachedir=cachedir)
        if not os.path.exists(sfn):
            return ''
        if template in salt.utils.templates.TEMPLATE_REGISTRY:
            data = salt.utils.templates.TEMPLATE_REGISTRY[template](
                sfn,
                **kwargs
            )
        else:
            log.error('Attempted to render template with unavailable engine '
                      '{0}'.format(template))
            return ''
        if not data['result']:
            # Failed to render the template
            log.error(
                'Failed to render template with error: {0}'.format(
                    data['data']
                )
            )
            return ''
        if not dest:
            # No destination passed, set the dest as an extrn_files cache
            dest = self._extrn_path(url, saltenv, cachedir=cachedir)
            # If Salt generated the dest name, create any required dirs
            makedirs = True

        destdir = os.path.dirname(dest)
        if not os.path.isdir(destdir):
            if makedirs:
                os.makedirs(destdir)
            else:
                salt.utils.safe_rm(data['data'])
                return ''
        shutil.move(data['data'], dest)
        return dest

    def _extrn_path(self, url, saltenv, cachedir=None):
        '''
        Return the extn_filepath for a given url
        '''
        url_data = urlparse(url)
        if salt.utils.is_windows():
            netloc = salt.utils.sanitize_win_path_string(url_data.netloc)
        else:
            netloc = url_data.netloc

        if cachedir is None:
            cachedir = self.opts['cachedir']
        elif not os.path.isabs(cachedir):
            cachedir = os.path.join(self.opts['cachedir'], cachedir)

        return salt.utils.path_join(
            cachedir,
            'extrn_files',
            saltenv,
            netloc,
            url_data.path
        )


class LocalClient(Client):
    '''
    Use the local_roots option to parse a local file root
    '''
    def __init__(self, opts):
        Client.__init__(self, opts)

    def _find_file(self, path, saltenv='base'):
        '''
        Locate the file path
        '''
        fnd = {'path': '',
               'rel': ''}

        if saltenv not in self.opts['file_roots']:
            return fnd
        if salt.utils.url.is_escaped(path):
            # The path arguments are escaped
            path = salt.utils.url.unescape(path)
        for root in self.opts['file_roots'][saltenv]:
            full = os.path.join(root, path)
            if os.path.isfile(full):
                fnd['path'] = full
                fnd['rel'] = path
                return fnd
        return fnd

    def get_file(self,
                 path,
                 dest='',
                 makedirs=False,
                 saltenv='base',
                 gzip=None,
                 cachedir=None):
        '''
        Copies a file from the local files directory into :param:`dest`
        gzip compression settings are ignored for local files
        '''
        path = self._check_proto(path)
        fnd = self._find_file(path, saltenv)
        fnd_path = fnd.get('path')
        if not fnd_path:
            return ''

        try:
            fnd_mode = fnd.get('stat', [])[0]
        except (IndexError, TypeError):
            fnd_mode = None

        if not salt.utils.is_windows():
            if fnd_mode is not None:
                try:
                    if os.stat(dest).st_mode != fnd_mode:
                        try:
                            os.chmod(dest, fnd_mode)
                        except OSError as exc:
                            log.warning('Failed to chmod %s: %s', dest, exc)
                except Exception:
                    pass

        return fnd_path

    def file_list(self, saltenv='base', prefix=''):
        '''
        Return a list of files in the given environment
        with optional relative prefix path to limit directory traversal
        '''
        ret = []
        if saltenv not in self.opts['file_roots']:
            return ret
        prefix = prefix.strip('/')
        for path in self.opts['file_roots'][saltenv]:
            for root, dirs, files in os.walk(
                os.path.join(path, prefix), followlinks=True
            ):
                # Don't walk any directories that match file_ignore_regex or glob
                dirs[:] = [d for d in dirs if not salt.fileserver.is_file_ignored(self.opts, d)]
                for fname in files:
                    relpath = os.path.relpath(os.path.join(root, fname), path)
                    ret.append(sdecode(relpath))
        return ret

    def file_list_emptydirs(self, saltenv='base', prefix=''):
        '''
        List the empty dirs in the file_roots
        with optional relative prefix path to limit directory traversal
        '''
        ret = []
        prefix = prefix.strip('/')
        if saltenv not in self.opts['file_roots']:
            return ret
        for path in self.opts['file_roots'][saltenv]:
            for root, dirs, files in os.walk(
                os.path.join(path, prefix), followlinks=True
            ):
                # Don't walk any directories that match file_ignore_regex or glob
                dirs[:] = [d for d in dirs if not salt.fileserver.is_file_ignored(self.opts, d)]
                if len(dirs) == 0 and len(files) == 0:
                    ret.append(sdecode(os.path.relpath(root, path)))
        return ret

    def dir_list(self, saltenv='base', prefix=''):
        '''
        List the dirs in the file_roots
        with optional relative prefix path to limit directory traversal
        '''
        ret = []
        if saltenv not in self.opts['file_roots']:
            return ret
        prefix = prefix.strip('/')
        for path in self.opts['file_roots'][saltenv]:
            for root, dirs, files in os.walk(
                os.path.join(path, prefix), followlinks=True
            ):
                ret.append(sdecode(os.path.relpath(root, path)))
        return ret

    def __get_file_path(self, path, saltenv='base'):
        '''
        Return either a file path or the result of a remote find_file call.
        '''
        try:
            path = self._check_proto(path)
        except MinionError as err:
            # Local file path
            if not os.path.isfile(path):
                msg = 'specified file {0} is not present to generate hash: {1}'
                log.warning(msg.format(path, err))
                return None
            else:
                return path
        return self._find_file(path, saltenv)

    def hash_file(self, path, saltenv='base'):
        '''
        Return the hash of a file, to get the hash of a file in the file_roots
        prepend the path with salt://<file on server> otherwise, prepend the
        file with / for a local file.
        '''
        ret = {}
        fnd = self.__get_file_path(path, saltenv)
        if fnd is None:
            return ret

        try:
            # Remote file path (self._find_file() invoked)
            fnd_path = fnd['path']
        except TypeError:
            # Local file path
            fnd_path = fnd

        hash_type = self.opts.get('hash_type', 'md5')
        ret['hsum'] = salt.utils.get_hash(fnd_path, form=hash_type)
        ret['hash_type'] = hash_type
        return ret

    def hash_and_stat_file(self, path, saltenv='base'):
        '''
        Return the hash of a file, to get the hash of a file in the file_roots
        prepend the path with salt://<file on server> otherwise, prepend the
        file with / for a local file.

        Additionally, return the stat result of the file, or None if no stat
        results were found.
        '''
        ret = {}
        fnd = self.__get_file_path(path, saltenv)
        if fnd is None:
            return ret, None

        try:
            # Remote file path (self._find_file() invoked)
            fnd_path = fnd['path']
            fnd_stat = fnd.get('stat')
        except TypeError:
            # Local file path
            fnd_path = fnd
            try:
                fnd_stat = list(os.stat(fnd_path))
            except Exception:
                fnd_stat = None

        hash_type = self.opts.get('hash_type', 'md5')
        ret['hsum'] = salt.utils.get_hash(fnd_path, form=hash_type)
        ret['hash_type'] = hash_type
        return ret, fnd_stat

    def list_env(self, saltenv='base'):
        '''
        Return a list of the files in the file server's specified environment
        '''
        return self.file_list(saltenv)

    def master_opts(self):
        '''
        Return the master opts data
        '''
        return self.opts

    def envs(self):
        '''
        Return the available environments
        '''
        ret = []
        for saltenv in self.opts['file_roots']:
            ret.append(saltenv)
        return ret

    def ext_nodes(self):
        '''
        Originally returned information via the external_nodes subsystem.
        External_nodes was deprecated and removed in
        2014.1.6 in favor of master_tops (which had been around since pre-0.17).
             salt-call --local state.show_top
        ends up here, but master_tops has not been extended to support
        show_top in a completely local environment yet.  It's worth noting
        that originally this fn started with
            if 'external_nodes' not in opts: return {}
        So since external_nodes is gone now, we are just returning the
        empty dict.
        '''
        return {}


class RemoteClient(Client):
    '''
    Interact with the salt master file server.
    '''
    def __init__(self, opts):
        Client.__init__(self, opts)
        self.channel = salt.transport.Channel.factory(self.opts)
        if hasattr(self.channel, 'auth'):
            self.auth = self.channel.auth
        else:
            self.auth = ''

    def _refresh_channel(self):
        '''
        Reset the channel, in the event of an interruption
        '''
        self.channel = salt.transport.Channel.factory(self.opts)
        return self.channel

    def get_file(self,
                 path,
                 dest='',
                 makedirs=False,
                 saltenv='base',
                 gzip=None,
                 cachedir=None):
        '''
        Get a single file from the salt-master
        path must be a salt server location, aka, salt://path/to/file, if
        dest is omitted, then the downloaded file will be placed in the minion
        cache
        '''
        path, senv = salt.utils.url.split_env(path)
        if senv:
            saltenv = senv

        if not salt.utils.is_windows():
            hash_server, stat_server = self.hash_and_stat_file(path, saltenv)
            try:
                mode_server = stat_server[0]
            except (IndexError, TypeError):
                mode_server = None
        else:
            hash_server = self.hash_file(path, saltenv)
            mode_server = None

        # Check if file exists on server, before creating files and
        # directories
        if hash_server == '':
            log.debug(
                'Could not find file \'%s\' in saltenv \'%s\'',
                path, saltenv
            )
            return False

        # Hash compare local copy with master and skip download
        # if no difference found.
        dest2check = dest
        if not dest2check:
            rel_path = self._check_proto(path)

            log.debug(
                'In saltenv \'%s\', looking at rel_path \'%s\' to resolve '
                '\'%s\'', saltenv, rel_path, path
            )
            with self._cache_loc(
                    rel_path, saltenv, cachedir=cachedir) as cache_dest:
                dest2check = cache_dest

        log.debug(
            'In saltenv \'%s\', ** considering ** path \'%s\' to resolve '
            '\'%s\'', saltenv, dest2check, path
        )

        if dest2check and os.path.isfile(dest2check):
            if not salt.utils.is_windows():
                hash_local, stat_local = \
                    self.hash_and_stat_file(dest2check, saltenv)
                try:
                    mode_local = stat_local[0]
                except (IndexError, TypeError):
                    mode_local = None
            else:
                hash_local = self.hash_file(dest2check, saltenv)
                mode_local = None

            if hash_local == hash_server:
                if not salt.utils.is_windows():
                    if mode_server is None:
                        log.debug('No file mode available for \'%s\'', path)
                    elif mode_local is None:
                        log.debug(
                            'No file mode available for \'%s\'',
                            dest2check
                        )
                    else:
                        if mode_server == mode_local:
                            log.info(
                                'Fetching file from saltenv \'%s\', '
                                '** skipped ** latest already in cache '
                                '\'%s\', mode up-to-date', saltenv, path
                            )
                        else:
                            try:
                                os.chmod(dest2check, mode_server)
                                log.info(
                                    'Fetching file from saltenv \'%s\', '
                                    '** updated ** latest already in cache, '
                                    '\'%s\', mode updated from %s to %s',
                                    saltenv,
                                    path,
                                    salt.utils.st_mode_to_octal(mode_local),
                                    salt.utils.st_mode_to_octal(mode_server)
                                )
                            except OSError as exc:
                                log.warning(
                                    'Failed to chmod %s: %s', dest2check, exc
                                )
                    # We may not have been able to check/set the mode, but we
                    # don't want to re-download the file because of a failure
                    # in mode checking. Return the cached path.
                    return dest2check
                else:
                    log.info(
                        'Fetching file from saltenv \'%s\', ** skipped ** '
                        'latest already in cache \'%s\'', saltenv, path
                    )
                    return dest2check

        log.debug(
            'Fetching file from saltenv \'%s\', ** attempting ** \'%s\'',
            saltenv, path
        )
        d_tries = 0
        transport_tries = 0
        path = self._check_proto(path)
        load = {'path': path,
                'saltenv': saltenv,
                'cmd': '_serve_file'}
        if gzip:
            gzip = int(gzip)
            load['gzip'] = gzip

        fn_ = None
        if dest:
            destdir = os.path.dirname(dest)
            if not os.path.isdir(destdir):
                if makedirs:
                    os.makedirs(destdir)
                else:
                    return False
            # We need an open filehandle here, that's why we're not using a
            # with clause:
            fn_ = salt.utils.fopen(dest, 'wb+')
        else:
            log.debug('No dest file found')

        while True:
            if not fn_:
                load['loc'] = 0
            else:
                load['loc'] = fn_.tell()
            data = self.channel.send(load, raw=True)
            if six.PY3:
                # Sometimes the source is local (eg when using
                # 'salt.filesystem.FSChan'), in which case the keys are
                # already strings. Sometimes the source is remote, in which
                # case the keys are bytes due to raw mode. Standardize on
                # strings for the top-level keys to simplify things.
                data = decode_dict_keys_to_str(data)
            try:
                if not data['data']:
                    if not fn_ and data['dest']:
                        # This is a 0 byte file on the master
                        with self._cache_loc(
                                data['dest'],
                                saltenv,
                                cachedir=cachedir) as cache_dest:
                            dest = cache_dest
                            with salt.utils.fopen(cache_dest, 'wb+') as ofile:
                                ofile.write(data['data'])
                    if 'hsum' in data and d_tries < 3:
                        # Master has prompted a file verification, if the
                        # verification fails, re-download the file. Try 3 times
                        d_tries += 1
                        hsum = salt.utils.get_hash(dest, salt.utils.to_str(data.get('hash_type', b'md5')))
                        if hsum != data['hsum']:
                            log.warning(
                                'Bad download of file %s, attempt %d of 3',
                                path, d_tries
                            )
                            continue
                    break
                if not fn_:
                    with self._cache_loc(
                            data['dest'],
                            saltenv,
                            cachedir=cachedir) as cache_dest:
                        dest = cache_dest
                        # If a directory was formerly cached at this path, then
                        # remove it to avoid a traceback trying to write the file
                        if os.path.isdir(dest):
                            salt.utils.rm_rf(dest)
                        fn_ = salt.utils.fopen(dest, 'wb+')
                if data.get('gzip', None):
                    data = salt.utils.gzip_util.uncompress(data['data'])
                else:
                    data = data['data']
                fn_.write(data)
            except (TypeError, KeyError) as exc:
                try:
                    data_type = type(data).__name__
                except AttributeError:
                    # Shouldn't happen, but don't let this cause a traceback.
                    data_type = str(type(data))
                transport_tries += 1
                log.warning(
                    'Data transport is broken, got: %s, type: %s, '
                    'exception: %s, attempt %d of 3',
                    data, data_type, exc, transport_tries
                )
                self._refresh_channel()
                if transport_tries > 3:
                    log.error(
                        'Data transport is broken, got: %s, type: %s, '
                        'exception: %s, retry attempts exhausted',
                        data, data_type, exc
                    )
                    break

        if fn_:
            fn_.close()
            log.info(
                'Fetching file from saltenv \'%s\', ** done ** \'%s\'',
                saltenv, path
            )
        else:
            log.debug(
                'In saltenv \'%s\', we are ** missing ** the file \'%s\'',
                saltenv, path
            )

        if not salt.utils.is_windows():
            if mode_server is not None:
                try:
                    if os.stat(dest).st_mode != mode_server:
                        try:
                            os.chmod(dest, mode_server)
                            log.info(
                                'Fetching file from saltenv \'%s\', '
                                '** done ** \'%s\', mode set to %s',
                                saltenv,
                                path,
                                salt.utils.st_mode_to_octal(mode_server)
                            )
                        except OSError:
                            log.warning('Failed to chmod %s: %s', dest, exc)
                except OSError:
                    pass
        return dest

    def file_list(self, saltenv='base', prefix=''):
        '''
        List the files on the master
        '''
        load = {'saltenv': saltenv,
                'prefix': prefix,
                'cmd': '_file_list'}

        return [sdecode(fn_) for fn_ in self.channel.send(load)]

    def file_list_emptydirs(self, saltenv='base', prefix=''):
        '''
        List the empty dirs on the master
        '''
        load = {'saltenv': saltenv,
                'prefix': prefix,
                'cmd': '_file_list_emptydirs'}
        self.channel.send(load)

    def dir_list(self, saltenv='base', prefix=''):
        '''
        List the dirs on the master
        '''
        load = {'saltenv': saltenv,
                'prefix': prefix,
                'cmd': '_dir_list'}
        return self.channel.send(load)

    def symlink_list(self, saltenv='base', prefix=''):
        '''
        List symlinked files and dirs on the master
        '''
        load = {'saltenv': saltenv,
                'prefix': prefix,
                'cmd': '_symlink_list'}
        return self.channel.send(load)

    def __hash_and_stat_file(self, path, saltenv='base'):
        '''
        Common code for hashing and stating files
        '''
        try:
            path = self._check_proto(path)
        except MinionError as err:
            if not os.path.isfile(path):
                msg = 'specified file {0} is not present to generate hash: {1}'
                log.warning(msg.format(path, err))
                return {}
            else:
                ret = {}
                hash_type = self.opts.get('hash_type', 'md5')
                ret['hsum'] = salt.utils.get_hash(path, form=hash_type)
                ret['hash_type'] = hash_type
                return ret
        load = {'path': path,
                'saltenv': saltenv,
                'cmd': '_file_hash'}
        return self.channel.send(load)

    def hash_file(self, path, saltenv='base'):
        '''
        Return the hash of a file, to get the hash of a file on the salt
        master file server prepend the path with salt://<file on server>
        otherwise, prepend the file with / for a local file.
        '''
        return self.__hash_and_stat_file(path, saltenv)

    def hash_and_stat_file(self, path, saltenv='base'):
        '''
        The same as hash_file, but also return the file's mode, or None if no
        mode data is present.
        '''
        hash_result = self.hash_file(path, saltenv)
        try:
            path = self._check_proto(path)
        except MinionError as err:
            if not os.path.isfile(path):
                return hash_result, None
            else:
                try:
                    return hash_result, list(os.stat(path))
                except Exception:
                    return hash_result, None
        load = {'path': path,
                'saltenv': saltenv,
                'cmd': '_file_find'}
        fnd = self.channel.send(load)
        try:
            stat_result = fnd.get('stat')
        except AttributeError:
            stat_result = None
        return hash_result, stat_result

    def list_env(self, saltenv='base'):
        '''
        Return a list of the files in the file server's specified environment
        '''
        load = {'saltenv': saltenv,
                'cmd': '_file_list'}
        return self.channel.send(load)

    def envs(self):
        '''
        Return a list of available environments
        '''
        load = {'cmd': '_file_envs'}
        return self.channel.send(load)

    def master_opts(self):
        '''
        Return the master opts data
        '''
        load = {'cmd': '_master_opts'}
        return self.channel.send(load)

    def ext_nodes(self):
        '''
        Return the metadata derived from the external nodes system on the
        master.
        '''
        load = {'cmd': '_ext_nodes',
                'id': self.opts['id'],
                'opts': self.opts}
        if self.auth:
            load['tok'] = self.auth.gen_token('salt')
        return self.channel.send(load)


class FSClient(RemoteClient):
    '''
    A local client that uses the RemoteClient but substitutes the channel for
    the FSChan object
    '''
    def __init__(self, opts):  # pylint: disable=W0231
        self.opts = opts
        self.channel = salt.fileserver.FSChan(opts)
        self.auth = DumbAuth()


class DumbAuth(object):
    '''
    The dumbauth class is used to stub out auth calls fired from the FSClient
    subsystem
    '''
    def gen_token(self, clear_tok):
        return clear_tok<|MERGE_RESOLUTION|>--- conflicted
+++ resolved
@@ -28,11 +28,7 @@
 import salt.utils.url
 import salt.utils.gzip_util
 import salt.utils.http
-<<<<<<< HEAD
-import salt.utils.s3
 import salt.ext.six as six
-=======
->>>>>>> b3f63676
 from salt.utils.locales import sdecode
 from salt.utils.openstack.swift import SaltSwift
 
