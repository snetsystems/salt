--- conflicted
+++ resolved
@@ -218,55 +218,64 @@
         return True
     except Exception as e:  # pylint: disable=broad-except
         raise salt.exceptions.CommandExecutionError(
-<<<<<<< HEAD
-            'Error while looking up wrapped token : {0}'.format(e)
+            "Error while looking up wrapped token : {0}".format(e)
         )
 
 
 def is_v2(path):
-    '''
+    """
     Determines if a given secret path is kv version 1 or 2
     CLI Example:
     .. code-block:: bash
         salt '*' vault.is_v2 "secret/my/secret"
-    '''
-    ret = {'v2': False, 'data': path, 'metadata': path, 'delete': path, 'type': None}
+    """
+    ret = {"v2": False, "data": path, "metadata": path, "delete": path, "type": None}
     path_metadata = _get_secret_path_metadata(path)
     if not path_metadata:
         # metadata lookup failed. Simply return not v2
         return ret
-    ret['type'] = path_metadata.get('type', 'kv')
-    if ret['type'] == 'kv' and path_metadata.get('options', {}).get('version', '1') in ['2']:
-        ret['v2'] = True
-        ret['data'] = _v2_the_path(path, path_metadata.get('path', path))
-        ret['metadata'] = _v2_the_path(path, path_metadata.get('path', path), 'metadata')
-        ret['destroy'] = _v2_the_path(path, path_metadata.get('path', path), 'destroy')
+    ret["type"] = path_metadata.get("type", "kv")
+    if ret["type"] == "kv" and path_metadata.get("options", {}).get("version", "1") in [
+        "2"
+    ]:
+        ret["v2"] = True
+        ret["data"] = _v2_the_path(path, path_metadata.get("path", path))
+        ret["metadata"] = _v2_the_path(
+            path, path_metadata.get("path", path), "metadata"
+        )
+        ret["destroy"] = _v2_the_path(path, path_metadata.get("path", path), "destroy")
     return ret
 
 
-def _v2_the_path(path, pfilter, ptype='data'):
-    '''
+def _v2_the_path(path, pfilter, ptype="data"):
+    """
     Given a path, a filter, and a path type, properly inject 'data' or 'metadata' into the path
     CLI Example:
     .. code-block:: python
         _v2_the_path('dev/secrets/fu/bar', 'dev/secrets', 'data') => 'dev/secrets/data/fu/bar'
-    '''
-    possible_types = ['data', 'metadata', 'destroy']
+    """
+    possible_types = ["data", "metadata", "destroy"]
     assert ptype in possible_types
-    msg = "Path {} already contains {} in the right place - saltstack duct tape?".format(path, ptype)
-
-    path = path.rstrip('/').lstrip('/')
-    pfilter = pfilter.rstrip('/').lstrip('/')
-
-    together = pfilter + '/' + ptype
+    msg = "Path {} already contains {} in the right place - saltstack duct tape?".format(
+        path, ptype
+    )
+
+    path = path.rstrip("/").lstrip("/")
+    pfilter = pfilter.rstrip("/").lstrip("/")
+
+    together = pfilter + "/" + ptype
 
     otype = possible_types[0] if possible_types[0] != ptype else possible_types[1]
-    other = pfilter + '/' + otype
+    other = pfilter + "/" + otype
     if path.startswith(other):
         path = path.replace(other, together, 1)
-        msg = 'Path is a "{}" type but "{}" type requested - Flipping: {}'.format(otype, ptype, path)
+        msg = 'Path is a "{}" type but "{}" type requested - Flipping: {}'.format(
+            otype, ptype, path
+        )
     elif not path.startswith(together):
-        msg = "Converting path to v2 {} => {}".format(path, path.replace(pfilter, together, 1))
+        msg = "Converting path to v2 {} => {}".format(
+            path, path.replace(pfilter, together, 1)
+        )
         path = path.replace(pfilter, together, 1)
 
     log.debug(msg)
@@ -274,37 +283,33 @@
 
 
 def _get_secret_path_metadata(path):
-    '''
+    """
     Given a path query vault to determine where the mount point is, it's type and version
     CLI Example:
     .. code-block:: python
         _get_secret_path_metadata('dev/secrets/fu/bar')
-    '''
-    ckey = 'vault_secret_path_metadata'
+    """
+    ckey = "vault_secret_path_metadata"
     if ckey not in __context__:
         __context__[ckey] = {}
 
     ret = None
     if path.startswith(tuple(__context__[ckey].keys())):
-        log.debug('Found cached metadata for %s', path)
+        log.debug("Found cached metadata for %s", path)
         ret = next(v for k, v in __context__[ckey].items() if path.startswith(k))
     else:
-        log.debug('Fetching metadata for %s', path)
+        log.debug("Fetching metadata for %s", path)
         try:
-            url = 'v1/sys/internal/ui/mounts/{0}'.format(path)
-            response = make_request('GET', url)
+            url = "v1/sys/internal/ui/mounts/{0}".format(path)
+            response = make_request("GET", url)
             if response.ok:
                 response.raise_for_status()
-            if response.json().get('data', False):
-                log.debug('Got metadata for %s', path)
-                ret = response.json()['data']
+            if response.json().get("data", False):
+                log.debug("Got metadata for %s", path)
+                ret = response.json()["data"]
                 __context__[ckey][path] = ret
             else:
                 raise response.json()
         except Exception as err:  # pylint: disable=broad-except
-            log.error('Failed to list secrets! %s: %s', type(err).__name__, err)
-    return ret
-=======
-            "Error while looking up wrapped token : {0}".format(e)
-        )
->>>>>>> a670b4ae
+            log.error("Failed to list secrets! %s: %s", type(err).__name__, err)
+    return ret