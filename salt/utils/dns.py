--- conflicted
+++ resolved
@@ -1035,21 +1035,9 @@
     return _data2rec(rschema, rdata)
 
 
-<<<<<<< HEAD
-def service(
-    svc,
-    proto='tcp',
-    domain=None,
-    walk=False,
-    secure=None
-):
-    '''
+def service(svc, proto="tcp", domain=None, walk=False, secure=None):
+    """
     Find an SRV service in a domain or its parents
-=======
-def service(svc, proto="tcp", domain=None, walk=False, secure=None):
-    """
-    Find an SRV service in a domain or it's parents
->>>>>>> 62458e4e
     :param svc: service to find (ldap, 389, etc)
     :param proto: protocol the service talks (tcp, udp, etc)
     :param domain: domain to start search in
