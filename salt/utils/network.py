--- conflicted
+++ resolved
@@ -1874,14 +1874,6 @@
                     resolved = salt.utils.zeromq.ip_bracket(addr)
                     break
 
-<<<<<<< HEAD
-                candidate_addr = salt.utils.zeromq.ip_bracket(h[4][0])
-                candidates.append(candidate_addr)
-
-                try:
-                    s = socket.socket(h[0], socket.SOCK_STREAM)
-                    s.connect((candidate_addr.strip('[]'), h[4][1]))
-=======
                 if h[0] == socket.AF_INET and ipv6 is True:
                     continue
                 if h[0] == socket.AF_INET6 and ipv6 is False:
@@ -1895,7 +1887,6 @@
                 try:
                     s = socket.socket(h[0], socket.SOCK_STREAM)
                     s.connect((candidate_addr, port))
->>>>>>> 26008ef2
                     s.close()
 
                     resolved = candidate_addr
