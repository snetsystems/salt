--- conflicted
+++ resolved
@@ -101,12 +101,8 @@
                     )
                     continue
 
-<<<<<<< HEAD
-                if dependency in frame.f_globals:
-=======
                 if dependency in frame.f_globals \
                         or dependency in frame.f_locals:
->>>>>>> ad8ada7e
                     log.trace(
                         'Dependency ({0}) already loaded inside {1}, '
                         'skipping'.format(
