--- conflicted
+++ resolved
@@ -76,23 +76,6 @@
             'username', 'password', 'eauth', 'token', 'client', 'user', 'key',
         ] if i in low])
 
-<<<<<<< HEAD
-<<<<<<< HEAD
-        # Run name=value args through parse_input. We don't need to run kwargs
-        # through because there is no way to send name=value strings in the low
-        # dict other than by including an `arg` array.
-        arg, kwarg = salt.utils.args.parse_input(
-            low.pop('arg', []),
-            condition=False,
-            no_parse=self.opts.get('no_parse', []))
-        kwarg.update(low.pop('kwarg', {}))
-
-        # If anything hasn't been pop()'ed out of low by this point it must be
-        # an old-style kwarg.
-        kwarg.update(low)
-=======
-=======
->>>>>>> 4a326444
         # Separate the new-style args/kwargs.
         pre_arg = low.pop('arg', [])
         pre_kwarg = low.pop('kwarg', {})
@@ -111,10 +94,6 @@
             old_new_normalized_input,
             self.opts,
             ignore_invalid=True)
-<<<<<<< HEAD
->>>>>>> 2016.11
-=======
->>>>>>> 4a326444
 
         return dict(fun=fun, kwarg={'kwarg': kwarg, 'arg': arg},
                 **eauth_creds)
