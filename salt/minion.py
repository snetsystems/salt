--- conflicted
+++ resolved
@@ -2254,13 +2254,9 @@
                           'One or more masters may be down!')
             finally:
                 async_pillar.destroy()
-<<<<<<< HEAD
         self.module_refresh(force_refresh, notify)
-=======
-        self.module_refresh(force_refresh)
         self.matchers_refresh()
         self.beacons_refresh()
->>>>>>> 18940822
 
     def manage_schedule(self, tag, data):
         '''
