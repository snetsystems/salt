--- conflicted
+++ resolved
@@ -59,15 +59,9 @@
             elif isinstance(config[mod], dict):
                 current_beacon_config = config[mod]
 
-<<<<<<< HEAD
-            if 'enabled' in current_beacon_config:
-                if not current_beacon_config['enabled']:
-                    log.debug('Beacon %s disabled', mod)
-=======
             if "enabled" in current_beacon_config:
                 if not current_beacon_config["enabled"]:
-                    log.trace("Beacon %s disabled", mod)
->>>>>>> a670b4ae
+                    log.debug("Beacon %s disabled", mod)
                     continue
                 else:
                     # remove 'enabled' item before processing the beacon
@@ -76,11 +70,7 @@
                     else:
                         self._remove_list_item(config[mod], "enabled")
 
-<<<<<<< HEAD
-            log.debug('Beacon processing: %s', mod)
-=======
-            log.trace("Beacon processing: %s", mod)
->>>>>>> a670b4ae
+            log.debug("Beacon processing: %s", mod)
             beacon_name = None
             if self._determine_beacon_config(current_beacon_config, "beacon_module"):
                 beacon_name = current_beacon_config["beacon_module"]
@@ -98,26 +88,18 @@
                 if interval:
                     b_config = self._trim_config(b_config, mod, "interval")
                     if not self._process_interval(mod, interval):
-<<<<<<< HEAD
-                        log.debug('Skipping beacon %s. Interval not reached.', mod)
-                        continue
-                if self._determine_beacon_config(current_beacon_config, 'disable_during_state_run'):
-                    log.debug('Evaluting if beacon %s should be skipped due to a state run.', mod)
-                    b_config = self._trim_config(b_config, mod, 'disable_during_state_run')
-=======
-                        log.trace("Skipping beacon %s. Interval not reached.", mod)
+                        log.debug("Skipping beacon %s. Interval not reached.", mod)
                         continue
                 if self._determine_beacon_config(
                     current_beacon_config, "disable_during_state_run"
                 ):
-                    log.trace(
+                    log.debug(
                         "Evaluting if beacon %s should be skipped due to a state run.",
                         mod,
                     )
                     b_config = self._trim_config(
                         b_config, mod, "disable_during_state_run"
                     )
->>>>>>> a670b4ae
                     is_running = False
                     running_jobs = salt.utils.minion.running(self.opts)
                     for job in running_jobs:
@@ -187,34 +169,20 @@
         """
         Process beacons with intervals
         Return True if a beacon should be run on this loop
-<<<<<<< HEAD
-        '''
-        log.debug('Processing interval %s for beacon mod %s', interval, mod)
-        loop_interval = self.opts['loop_interval']
-        if mod in self.interval_map:
-            log.debug('Processing interval in map')
-            counter = self.interval_map[mod]
-            log.debug('Interval counter: %s', counter)
-=======
-        """
-        log.trace("Processing interval %s for beacon mod %s", interval, mod)
+        """
+        log.debug("Processing interval %s for beacon mod %s", interval, mod)
         loop_interval = self.opts["loop_interval"]
         if mod in self.interval_map:
-            log.trace("Processing interval in map")
+            log.debug("Processing interval in map")
             counter = self.interval_map[mod]
-            log.trace("Interval counter: %s", counter)
->>>>>>> a670b4ae
+            log.debug("Interval counter: %s", counter)
             if counter * loop_interval >= interval:
                 self.interval_map[mod] = 1
                 return True
             else:
                 self.interval_map[mod] += 1
         else:
-<<<<<<< HEAD
-            log.debug('Interval process inserting mod: %s', mod)
-=======
-            log.trace("Interval process inserting mod: %s", mod)
->>>>>>> a670b4ae
+            log.debug("Interval process inserting mod: %s", mod)
             self.interval_map[mod] = 1
         return False
 
