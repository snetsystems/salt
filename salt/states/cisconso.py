--- conflicted
+++ resolved
@@ -16,13 +16,9 @@
 
 
 def __virtual__():
-<<<<<<< HEAD
-    if 'cisconso.set_data_value' in __salt__:
+    if "cisconso.set_data_value" in __salt__:
         return True
-    return (False, 'cisconso module could not be loaded')
-=======
-    return "cisconso.set_data_value" in __salt__
->>>>>>> a670b4ae
+    return (False, "cisconso module could not be loaded")
 
 
 def value_present(name, datastore, path, config):
