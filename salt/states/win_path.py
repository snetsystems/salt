# -*- coding: utf-8 -*-
"""
Manage the Windows System PATH
"""
from __future__ import absolute_import, print_function, unicode_literals

# Import Python libs
import os

import salt.utils.stringutils

# Import Salt libs
from salt.ext import six


def __virtual__():
    """
    Load this state if the win_path module exists
<<<<<<< HEAD
    '''
    if 'win_path.rehash' in __salt__:
        return 'win_path'
    return (False, 'win_path module could not be loaded')
=======
    """
    return "win_path" if "win_path.rehash" in __salt__ else False
>>>>>>> a670b4ae


def _format_comments(ret, comments):
    ret["comment"] = " ".join(comments)
    return ret


def absent(name):
    """
    Remove the directory from the SYSTEM path

    Example:

    .. code-block:: yaml

        'C:\\sysinternals':
          win_path.absent
    """
    ret = {"name": name, "result": True, "changes": {}, "comment": ""}

    if not __salt__["win_path.exists"](name):
        ret["comment"] = "{0} is not in the PATH".format(name)
        return ret

    if __opts__["test"]:
        ret["comment"] = "{0} would be removed from the PATH".format(name)
        ret["result"] = None
        return ret

    __salt__["win_path.remove"](name)

    if __salt__["win_path.exists"](name):
        ret["comment"] = "Failed to remove {0} from the PATH".format(name)
        ret["result"] = False
    else:
        ret["comment"] = "Removed {0} from the PATH".format(name)
        ret["changes"]["removed"] = name

    return ret


def exists(name, index=None):
    """
    Add the directory to the system PATH at index location

    index
        Position where the directory should be placed in the PATH. This is
        0-indexed, so 0 means to prepend at the very start of the PATH.

        .. note::
            If the index is not specified, and the directory needs to be added
            to the PATH, then the directory will be appended to the PATH, and
            this state will not enforce its location within the PATH.

    Examples:

    .. code-block:: yaml

        'C:\\python27':
          win_path.exists

        'C:\\sysinternals':
          win_path.exists:
            - index: 0

        'C:\\mystuff':
          win_path.exists:
            - index: -1
    """
    try:
        name = os.path.normpath(salt.utils.stringutils.to_unicode(name))
    except TypeError:
        name = six.text_type(name)

    ret = {"name": name, "result": True, "changes": {}, "comment": ""}

    if index is not None and not isinstance(index, six.integer_types):
        ret["comment"] = "Index must be an integer"
        ret["result"] = False
        return ret

    def _get_path_lowercase():
        return [x.lower() for x in __salt__["win_path.get_path"]()]

    def _index(path=None):
        if path is None:
            path = _get_path_lowercase()
        try:
            pos = path.index(name.lower())
        except ValueError:
            return None
        else:
            if index is not None and index < 0:
                # Since a negative index was used, convert the index to a
                # negative index to make the changes dict easier to read, as
                # well as making comparisons manageable.
                return -(len(path) - pos)
            else:
                return pos

    def _changes(old, new):
        return {"index": {"old": old, "new": new}}

    pre_path = _get_path_lowercase()
    num_dirs = len(pre_path)

    if index is not None:
        if index > num_dirs:
            ret.setdefault("warnings", []).append(
                "There are only {0} directories in the PATH, using an index "
                "of {0} instead of {1}.".format(num_dirs, index)
            )
            index = num_dirs
        elif index <= -num_dirs:
            ret.setdefault("warnings", []).append(
                "There are only {0} directories in the PATH, using an index "
                "of 0 instead of {1}.".format(num_dirs, index)
            )
            index = 0

    old_index = _index(pre_path)
    comments = []

    if old_index is not None:
        # Directory exists in PATH

        if index is None:
            # We're not enforcing the index, and the directory is in the PATH.
            # There's nothing to do here.
            comments.append("{0} already exists in the PATH.".format(name))
            return _format_comments(ret, comments)
        else:
            if index == old_index:
                comments.append(
                    "{0} already exists in the PATH at index {1}.".format(name, index)
                )
                return _format_comments(ret, comments)
            else:
                if __opts__["test"]:
                    ret["result"] = None
                    comments.append(
                        "{0} would be moved from index {1} to {2}.".format(
                            name, old_index, index
                        )
                    )
                    ret["changes"] = _changes(old_index, index)
                    return _format_comments(ret, comments)

    else:
        # Directory does not exist in PATH
        if __opts__["test"]:
            ret["result"] = None
            comments.append(
                "{0} would be added to the PATH{1}.".format(
                    name, " at index {0}".format(index) if index is not None else ""
                )
            )
            ret["changes"] = _changes(old_index, index)
            return _format_comments(ret, comments)

    try:
        ret["result"] = __salt__["win_path.add"](name, index=index, rehash=False)
    except Exception as exc:  # pylint: disable=broad-except
        comments.append("Encountered error: {0}.".format(exc))
        ret["result"] = False

    if ret["result"]:
        ret["result"] = __salt__["win_path.rehash"]()
        if not ret["result"]:
            comments.append("Updated registry with new PATH, but failed to rehash.")

    new_index = _index()

    if ret["result"]:
        # If we have not already determined a False result based on the return
        # from either win_path.add or win_path.rehash, check the new_index.
        ret["result"] = new_index is not None if index is None else index == new_index

    if index is not None and old_index is not None:
        comments.append(
            "{0} {1} from index {2} to {3}.".format(
                "Moved" if ret["result"] else "Failed to move", name, old_index, index
            )
        )
    else:
        comments.append(
            "{0} {1} to the PATH{2}.".format(
                "Added" if ret["result"] else "Failed to add",
                name,
                " at index {0}".format(index) if index is not None else "",
            )
        )

    if old_index != new_index:
        ret["changes"] = _changes(old_index, new_index)

    return _format_comments(ret, comments)<|MERGE_RESOLUTION|>--- conflicted
+++ resolved
@@ -16,15 +16,10 @@
 def __virtual__():
     """
     Load this state if the win_path module exists
-<<<<<<< HEAD
-    '''
-    if 'win_path.rehash' in __salt__:
-        return 'win_path'
-    return (False, 'win_path module could not be loaded')
-=======
-    """
-    return "win_path" if "win_path.rehash" in __salt__ else False
->>>>>>> a670b4ae
+    """
+    if "win_path.rehash" in __salt__:
+        return "win_path"
+    return (False, "win_path module could not be loaded")
 
 
 def _format_comments(ret, comments):
