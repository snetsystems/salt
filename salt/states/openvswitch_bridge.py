# -*- coding: utf-8 -*-
"""
Management of Open vSwitch bridges.
"""

# Import Python libs
from __future__ import absolute_import, print_function, unicode_literals


def __virtual__():
    """
    Only make these states available if Open vSwitch module is available.
<<<<<<< HEAD
    '''
    if 'openvswitch.bridge_create' in __salt__:
        return True
    return (False, 'openvswitch module could not be loaded')
=======
    """
    return "openvswitch.bridge_create" in __salt__
>>>>>>> a670b4ae


def present(name):
    """
    Ensures that the named bridge exists, eventually creates it.

    Args:
        name: The name of the bridge.

    """
    ret = {"name": name, "changes": {}, "result": False, "comment": ""}

    # Comment and change messages
    comment_bridge_created = "Bridge {0} created.".format(name)
    comment_bridge_notcreated = "Unable to create bridge: {0}.".format(name)
    comment_bridge_exists = "Bridge {0} already exists.".format(name)
    changes_bridge_created = {
        name: {
            "old": "Bridge {0} does not exist.".format(name),
            "new": "Bridge {0} created".format(name),
        }
    }

    bridge_exists = __salt__["openvswitch.bridge_exists"](name)

    # Dry run, test=true mode
    if __opts__["test"]:
        if bridge_exists:
            ret["result"] = True
            ret["comment"] = comment_bridge_exists
        else:
            ret["result"] = None
            ret["comment"] = comment_bridge_created

        return ret

    if bridge_exists:
        ret["result"] = True
        ret["comment"] = comment_bridge_exists
    else:
        bridge_create = __salt__["openvswitch.bridge_create"](name)
        if bridge_create:
            ret["result"] = True
            ret["comment"] = comment_bridge_created
            ret["changes"] = changes_bridge_created
        else:
            ret["result"] = False
            ret["comment"] = comment_bridge_notcreated

    return ret


def absent(name):
    """
    Ensures that the named bridge does not exist, eventually deletes it.

    Args:
        name: The name of the bridge.

    """

    ret = {"name": name, "changes": {}, "result": False, "comment": ""}

    # Comment and change messages
    comment_bridge_deleted = "Bridge {0} deleted.".format(name)
    comment_bridge_notdeleted = "Unable to delete bridge: {0}.".format(name)
    comment_bridge_notexists = "Bridge {0} does not exist.".format(name)
    changes_bridge_deleted = {
        name: {
            "old": "Bridge {0} exists.".format(name),
            "new": "Bridge {0} deleted.".format(name),
        }
    }

    bridge_exists = __salt__["openvswitch.bridge_exists"](name)

    # Dry run, test=true mode
    if __opts__["test"]:
        if not bridge_exists:
            ret["result"] = True
            ret["comment"] = comment_bridge_notexists
        else:
            ret["result"] = None
            ret["comment"] = comment_bridge_deleted

        return ret

    if not bridge_exists:
        ret["result"] = True
        ret["comment"] = comment_bridge_notexists
    else:
        bridge_delete = __salt__["openvswitch.bridge_delete"](name)
        if bridge_delete:
            ret["result"] = True
            ret["comment"] = comment_bridge_deleted
            ret["changes"] = changes_bridge_deleted
        else:
            ret["result"] = False
            ret["comment"] = comment_bridge_notdeleted

    return ret<|MERGE_RESOLUTION|>--- conflicted
+++ resolved
@@ -10,15 +10,10 @@
 def __virtual__():
     """
     Only make these states available if Open vSwitch module is available.
-<<<<<<< HEAD
-    '''
-    if 'openvswitch.bridge_create' in __salt__:
+    """
+    if "openvswitch.bridge_create" in __salt__:
         return True
-    return (False, 'openvswitch module could not be loaded')
-=======
-    """
-    return "openvswitch.bridge_create" in __salt__
->>>>>>> a670b4ae
+    return (False, "openvswitch module could not be loaded")
 
 
 def present(name):
