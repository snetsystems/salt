--- conflicted
+++ resolved
@@ -30,9 +30,5 @@
   gem 'rbnacl', '< 5.0', :require => false
   gem 'rbnacl-libsodium', :require => false
   gem 'bcrypt_pbkdf', '< 2.0', :require => false
-<<<<<<< HEAD
-end
-=======
   gem 'ffi', '= 1.10.0', :require => false
-end
->>>>>>> 686778e3
+end